--- conflicted
+++ resolved
@@ -4,23 +4,17 @@
 import akka.testkit.TestProbe
 import fr.acinq.bitcoin.{BinaryData, Crypto}
 import fr.acinq.eclair._
-import lightning.{locktime, update_add_htlc}
+import lightning.{locktime, update_add_htlc, update_fulfill_htlc}
 import lightning.locktime.Locktime.Blocks
-<<<<<<< HEAD
-import org.junit.runner.RunWith
 import org.scalatest.Ignore
-import org.scalatest.junit.JUnitRunner
-=======
-import org.scalatest.Ignore
->>>>>>> d07a2013
 
+import scala.collection.Set
+import scala.collection.immutable.Set
 import scala.concurrent.duration._
 
 /**
   * Created by PM on 26/04/2016.
   */
-@Ignore
-@RunWith(classOf[JUnitRunner])
 class NominalChannelSpec extends BaseChannelTestClass {
 
   test("open channel and reach normal state") { case (alice, bob, pipe) =>
@@ -93,7 +87,7 @@
       bob ! CMD_SIGN
       alice ! CMD_SIGN
 
-      Thread.sleep(200)
+      Thread.sleep(300)
 
       alice.stateData match {
         case d: DATA_NORMAL =>
