--- conflicted
+++ resolved
@@ -95,7 +95,6 @@
                     </execution>
                 </executions>
             </plugin>
-<<<<<<< HEAD
             <plugin>
                 <groupId>org.apache.maven.plugins</groupId>
                 <artifactId>maven-surefire-plugin</artifactId>
@@ -112,36 +111,6 @@
                     </includes>
                 </configuration>
             </plugin>
-=======
-            <!-- disable surefire -->
-            <plugin>
-                <groupId>org.apache.maven.plugins</groupId>
-                <artifactId>maven-surefire-plugin</artifactId>
-                <version>2.7</version>
-                <configuration>
-                    <skipTests>true</skipTests>
-                </configuration>
-            </plugin>
-            <!-- enable scalatest -->
-            <plugin>
-                <groupId>org.scalatest</groupId>
-                <artifactId>scalatest-maven-plugin</artifactId>
-                <version>1.0</version>
-                <configuration>
-                    <reportsDirectory>${project.build.directory}/surefire-reports</reportsDirectory>
-                    <junitxml>.</junitxml>
-                    <filereports>WDF TestSuite.txt</filereports>
-                </configuration>
-                <executions>
-                    <execution>
-                        <id>test</id>
-                        <goals>
-                            <goal>test</goal>
-                        </goals>
-                    </execution>
-                </executions>
-            </plugin>
->>>>>>> a1166bac
         </plugins>
         <extensions>
             <extension>
