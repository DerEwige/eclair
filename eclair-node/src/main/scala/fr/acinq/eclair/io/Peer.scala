--- conflicted
+++ resolved
@@ -42,11 +42,7 @@
 /**
   * Created by PM on 26/08/2016.
   */
-<<<<<<< HEAD
-class Peer(remoteNodeId: PublicKey, address_opt: Option[InetSocketAddress], watcher: ActorRef, router: ActorRef, relayer: ActorRef, defaultFinalScriptPubKey: BinaryData, db: SimpleDb) extends LoggingFSM[State, Data] {
-=======
-class Peer(nodeParams: NodeParams, remoteNodeId: PublicKey, address_opt: Option[InetSocketAddress], watcher: ActorRef, router: ActorRef, relayer: ActorRef, defaultFinalScriptPubKey: BinaryData) extends LoggingFSM[State, Data] {
->>>>>>> b8379ed4
+class Peer(nodeParams: NodeParams, remoteNodeId: PublicKey, address_opt: Option[InetSocketAddress], watcher: ActorRef, router: ActorRef, relayer: ActorRef, defaultFinalScriptPubKey: BinaryData, db: SimpleDb) extends LoggingFSM[State, Data] {
 
   import Peer._
 
@@ -60,7 +56,7 @@
       stay
 
     case Event(c: ChannelRecord, d@DisconnectedData(offlineChannels)) =>
-      val (channel, _) = createChannel(null, c.id, false, db)
+      val (channel, _) = createChannel(nodeParams, null, c.id, false, 0, db) // TODO: fixme using a dedicated restore message
       channel ! INPUT_RESTORED(c.id, c.state)
       stay using d.copy(offlineChannels = offlineChannels :+ HotChannel(c.id, channel))
 
@@ -115,11 +111,7 @@
     case Event(c: NewChannel, d@ConnectedData(transport, remoteInit, channels)) =>
       log.info(s"requesting a new channel to $remoteNodeId with fundingSatoshis=${c.fundingSatoshis} and pushMsat=${c.pushMsat}")
       val temporaryChannelId = Platform.currentTime
-<<<<<<< HEAD
-      val (channel, localParams) = createChannel(transport, temporaryChannelId, funder = true, db)
-=======
-      val (channel, localParams) = createChannel(nodeParams, transport, temporaryChannelId, funder = true, c.fundingSatoshis.toLong)
->>>>>>> b8379ed4
+      val (channel, localParams) = createChannel(nodeParams, transport, temporaryChannelId, funder = true, c.fundingSatoshis.toLong, db)
       channel ! INPUT_INIT_FUNDER(remoteNodeId, temporaryChannelId, c.fundingSatoshis.amount, c.pushMsat.amount, localParams, remoteInit)
       stay using d.copy(channels = channels + (temporaryChannelId -> channel))
 
@@ -143,11 +135,7 @@
     case Event(msg: OpenChannel, d@ConnectedData(transport, remoteInit, channels)) =>
       log.info(s"accepting a new channel to $remoteNodeId")
       val temporaryChannelId = msg.temporaryChannelId
-<<<<<<< HEAD
-      val (channel, localParams) = createChannel(transport, temporaryChannelId, funder = false, db)
-=======
-      val (channel, localParams) = createChannel(nodeParams, transport, temporaryChannelId, funder = false, fundingSatoshis = msg.fundingSatoshis)
->>>>>>> b8379ed4
+      val (channel, localParams) = createChannel(nodeParams, transport, temporaryChannelId, funder = false, fundingSatoshis = msg.fundingSatoshis, db)
       channel ! INPUT_INIT_FUNDEE(remoteNodeId, temporaryChannelId, localParams, remoteInit)
       channel ! msg
       stay using d.copy(channels = channels + (temporaryChannelId -> channel))
@@ -175,15 +163,9 @@
       stay using d.copy(channels = channels - channelId)
   }
 
-<<<<<<< HEAD
-  def createChannel(transport: ActorRef, temporaryChannelId: Long, funder: Boolean, db: SimpleDb): (ActorRef, LocalParams) = {
-    val localParams = makeChannelParams(temporaryChannelId, defaultFinalScriptPubKey, funder)
-    val channel = context.actorOf(Channel.props(transport, watcher, router, relayer, db), s"channel-$temporaryChannelId")
-=======
-  def createChannel(nodeParams: NodeParams, transport: ActorRef, temporaryChannelId: Long, funder: Boolean, fundingSatoshis: Long): (ActorRef, LocalParams) = {
+  def createChannel(nodeParams: NodeParams, transport: ActorRef, temporaryChannelId: Long, funder: Boolean, fundingSatoshis: Long, db: SimpleDb): (ActorRef, LocalParams) = {
     val localParams = makeChannelParams(nodeParams, temporaryChannelId, defaultFinalScriptPubKey, funder, fundingSatoshis)
-    val channel = context.actorOf(Channel.props(nodeParams, transport, watcher, router, relayer), s"channel-$temporaryChannelId")
->>>>>>> b8379ed4
+    val channel = context.actorOf(Channel.props(nodeParams, transport, watcher, router, relayer, db), s"channel-$temporaryChannelId")
     context watch channel
     (channel, localParams)
   }
@@ -192,11 +174,7 @@
 
 object Peer {
 
-<<<<<<< HEAD
-  def props(remoteNodeId: PublicKey, address_opt: Option[InetSocketAddress], watcher: ActorRef, router: ActorRef, relayer: ActorRef, defaultFinalScriptPubKey: BinaryData, db: SimpleDb) = Props(classOf[Peer], remoteNodeId, address_opt, watcher, router, relayer, defaultFinalScriptPubKey, db)
-=======
-  def props(nodeParams: NodeParams, remoteNodeId: PublicKey, address_opt: Option[InetSocketAddress], watcher: ActorRef, router: ActorRef, relayer: ActorRef, defaultFinalScriptPubKey: BinaryData) = Props(new Peer(nodeParams, remoteNodeId, address_opt, watcher, router, relayer, defaultFinalScriptPubKey))
->>>>>>> b8379ed4
+  def props(nodeParams: NodeParams, remoteNodeId: PublicKey, address_opt: Option[InetSocketAddress], watcher: ActorRef, router: ActorRef, relayer: ActorRef, defaultFinalScriptPubKey: BinaryData, db: SimpleDb) = Props(new Peer(nodeParams, remoteNodeId, address_opt, watcher, router, relayer, defaultFinalScriptPubKey, db))
 
   def generateKey(nodeParams: NodeParams, keyPath: Seq[Long]): PrivateKey = DeterministicWallet.derivePrivateKey(nodeParams.extendedPrivateKey, keyPath).privateKey
 
