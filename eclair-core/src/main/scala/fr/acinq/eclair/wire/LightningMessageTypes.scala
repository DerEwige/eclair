--- conflicted
+++ resolved
@@ -180,17 +180,12 @@
                             nodeId: PublicKey,
                             rgbColor: Color,
                             alias: String,
-<<<<<<< HEAD
-                            // TODO: check address order + support padding data (type 0)
-                            addresses: List[InetSocketAddress]) extends RoutingMessage with HasTimestamp
-=======
                             addresses: List[NodeAddress]) extends RoutingMessage with HasTimestamp {
   def socketAddresses: List[InetSocketAddress] = addresses.collect {
     case IPv4(a, port) => new InetSocketAddress(a, port)
     case IPv6(a, port) => new InetSocketAddress(a, port)
   }
 }
->>>>>>> a63b9bb8
 
 case class ChannelUpdate(signature: BinaryData,
                          chainHash: BinaryData,
