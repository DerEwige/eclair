--- conflicted
+++ resolved
@@ -111,9 +111,6 @@
       ("htlcBasepoint" | publicKey) ::
       ("firstPerCommitmentPoint" | publicKey) ::
       ("channelFlags" | byte) ::
-<<<<<<< HEAD
-      ("tlvStream_opt" | optional(bitsRemaining, OpenTlv.openTlvCodec))).as[OpenChannel]
-=======
       ("upfront_shutdown_script" | upfrontShutdownScriptCodec) ::
       ("tlvStream_opt" | optional(bitsRemaining, OpenTlv.openTlvCodec))).as[OpenChannel]
 
@@ -127,7 +124,6 @@
     },
     (bits: BitVector) => openChannelCodec_internal(upfrontShutdownScript).decode(bits)
   )
->>>>>>> 74c4706a
 
   val acceptChannelCodec: Codec[AcceptChannel] = (
     ("temporaryChannelId" | bytes32) ::
