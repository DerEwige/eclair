/*
 * Copyright 2018 ACINQ SAS
 *
 * Licensed under the Apache License, Version 2.0 (the "License");
 * you may not use this file except in compliance with the License.
 * You may obtain a copy of the License at
 *
 *     http://www.apache.org/licenses/LICENSE-2.0
 *
 * Unless required by applicable law or agreed to in writing, software
 * distributed under the License is distributed on an "AS IS" BASIS,
 * WITHOUT WARRANTIES OR CONDITIONS OF ANY KIND, either express or implied.
 * See the License for the specific language governing permissions and
 * limitations under the License.
 */

package fr.acinq.eclair.wire

import java.math.BigInteger
import java.net.{Inet4Address, Inet6Address, InetAddress}

import com.google.common.cache.{CacheBuilder, CacheLoader}
import fr.acinq.bitcoin.Crypto.{Point, PrivateKey, PublicKey, Scalar}
import fr.acinq.bitcoin.{ByteVector32, Crypto}
import fr.acinq.eclair.crypto.{Generators, Sphinx}
import fr.acinq.eclair.wire.FixedSizeStrictCodec.bytesStrict
import fr.acinq.eclair.{ShortChannelId, UInt64, wire}
import org.apache.commons.codec.binary.Base32
import scodec.bits.{BitVector, ByteVector}
import scodec.codecs._
import scodec.{Attempt, Codec, DecodeResult, Err, SizeBound}

import scala.util.{Failure, Success, Try}


/**
  * Created by PM on 15/11/2016.
  */
object LightningMessageCodecs {

  def attemptFromTry[T](f: => T): Attempt[T] = Try(f) match {
    case Success(t) => Attempt.successful(t)
    case Failure(t) => Attempt.failure(Err(s"deserialization error: ${t.getMessage}"))
  }

  // this codec can be safely used for values < 2^63 and will fail otherwise
  // (for something smarter see https://github.com/yzernik/bitcoin-scodec/blob/master/src/main/scala/io/github/yzernik/bitcoinscodec/structures/UInt64.scala)
  val uint64: Codec[Long] = int64.narrow(l => if (l >= 0) Attempt.Successful(l) else Attempt.failure(Err(s"overflow for value $l")), l => l)

  val uint64ex: Codec[UInt64] = bytes(8).xmap(b => UInt64(b), a => a.toByteVector.padLeft(8))

  def bytes32: Codec[ByteVector32] = limitedSizeBytes(32, bytesStrict(32).xmap(d => ByteVector32(d), d => d.bytes))

  def varsizebinarydata: Codec[ByteVector] = variableSizeBytes(uint16, bytes)

  def listofsignatures: Codec[List[ByteVector]] = listOfN(uint16, signature)

  def ipv4address: Codec[Inet4Address] = bytes(4).xmap(b => InetAddress.getByAddress(b.toArray).asInstanceOf[Inet4Address], a => ByteVector(a.getAddress))

  def ipv6address: Codec[Inet6Address] = bytes(16).exmap(b => attemptFromTry(Inet6Address.getByAddress(null, b.toArray, null)), a => attemptFromTry(ByteVector(a.getAddress)))

  def base32(size: Int): Codec[String] = bytes(size).xmap(b => new Base32().encodeAsString(b.toArray).toLowerCase, a => ByteVector(new Base32().decode(a.toUpperCase())))

  def nodeaddress: Codec[NodeAddress] =
    discriminated[NodeAddress].by(uint8)
      .typecase(1, (ipv4address :: uint16).as[IPv4])
      .typecase(2, (ipv6address :: uint16).as[IPv6])
      .typecase(3, (base32(10) :: uint16).as[Tor2])
      .typecase(4, (base32(35) :: uint16).as[Tor3])

  // this one is a bit different from most other codecs: the first 'len' element is *not* the number of items
  // in the list but rather the  number of bytes of the encoded list. The rationale is once we've read this
  // number of bytes we can just skip to the next field
  def listofnodeaddresses: Codec[List[NodeAddress]] = variableSizeBytes(uint16, list(nodeaddress))

  def shortchannelid: Codec[ShortChannelId] = int64.xmap(l => ShortChannelId(l), s => s.toLong)

  def signature: Codec[ByteVector] = Codec[ByteVector](
    (der: ByteVector) => bytes(64).encode(der2wire(der)),
    (wire: BitVector) => bytes(64).decode(wire).map(_.map(b => wire2der(b)))
  )

  def scalar: Codec[Scalar] = Codec[Scalar](
    (value: Scalar) => bytes(32).encode(ByteVector(value.toBin.toArray)),
    (wire: BitVector) => bytes(32).decode(wire).map(_.map(b => Scalar(b)))
  )

  def point: Codec[Point] = Codec[Point](
    (point: Point) => bytes(33).encode(point.toBin(compressed = true)),
    (wire: BitVector) => bytes(33).decode(wire).map(_.map(b => Point(b)))
  )

  def privateKey: Codec[PrivateKey] = Codec[PrivateKey](
    (priv: PrivateKey) => bytes(32).encode(priv.value.toBin),
    (wire: BitVector) => bytes(32).decode(wire).map(_.map(b => PrivateKey(b, compressed = true)))
  )

  def publicKey: Codec[PublicKey] = Codec[PublicKey](
    (pub: PublicKey) => bytes(33).encode(pub.value.toBin(compressed = true)),
    (wire: BitVector) => bytes(33).decode(wire).map(_.map(b => PublicKey(b)))
  )

  def optionalSignature: Codec[Option[ByteVector]] = Codec[Option[ByteVector]](
    (der: Option[ByteVector]) => der match {
      case Some(sig) => bytes(64).encode(der2wire(sig))
      case None => bytes(64).encode(ByteVector.fill[Byte](64)(0))
    },
    (wire: BitVector) => bytes(64).decode(wire).map(_.map(b => {
      if (b.toArray.exists(_ != 0)) Some(wire2der(b)) else None
    }))
  )

  def rgb: Codec[Color] = bytes(3).xmap(buf => Color(buf(0), buf(1), buf(2)), t => ByteVector(t.r, t.g, t.b))

  def zeropaddedstring(size: Int): Codec[String] = fixedSizeBytes(32, utf8).xmap(s => s.takeWhile(_ != '\u0000'), s => s)

  def der2wire(signature: ByteVector): ByteVector = {
    require(Crypto.isDERSignature(signature), s"invalid DER signature $signature")
    val (r, s) = Crypto.decodeSignature(signature)
    Generators.fixSize(ByteVector.view(r.toByteArray.dropWhile(_ == 0))) ++ Generators.fixSize(ByteVector.view(s.toByteArray.dropWhile(_ == 0)))
  }

  def wire2der(sig: ByteVector): ByteVector = {
    require(sig.length == 64, "wire signature length must be 64")
    val r = new BigInteger(1, sig.take(32).toArray)
    val s = new BigInteger(1, sig.takeRight(32).toArray)
    Crypto.encodeSignature(r, s) :+ fr.acinq.bitcoin.SIGHASH_ALL.toByte // wtf ??
  }

  val initCodec: Codec[Init] = (
    ("globalFeatures" | varsizebinarydata) ::
      ("localFeatures" | varsizebinarydata)).as[Init]

  val errorCodec: Codec[Error] = (
    ("channelId" | bytes32) ::
      ("data" | varsizebinarydata)).as[Error]

  val pingCodec: Codec[Ping] = (
    ("pongLength" | uint16) ::
      ("data" | varsizebinarydata)).as[Ping]

  val pongCodec: Codec[Pong] =
    ("data" | varsizebinarydata).as[Pong]

  val channelReestablishCodec: Codec[ChannelReestablish] = (
    ("channelId" | bytes32) ::
      ("nextLocalCommitmentNumber" | uint64) ::
      ("nextRemoteRevocationNumber" | uint64) ::
      ("yourLastPerCommitmentSecret" | optional(bitsRemaining, scalar)) ::
      ("myCurrentPerCommitmentPoint" | optional(bitsRemaining, point))).as[ChannelReestablish]

  val openChannelCodec: Codec[OpenChannel] = (
    ("chainHash" | bytes32) ::
      ("temporaryChannelId" | bytes32) ::
      ("fundingSatoshis" | uint64) ::
      ("pushMsat" | uint64) ::
      ("dustLimitSatoshis" | uint64) ::
      ("maxHtlcValueInFlightMsat" | uint64ex) ::
      ("channelReserveSatoshis" | uint64) ::
      ("htlcMinimumMsat" | uint64) ::
      ("feeratePerKw" | uint32) ::
      ("toSelfDelay" | uint16) ::
      ("maxAcceptedHtlcs" | uint16) ::
      ("fundingPubkey" | publicKey) ::
      ("revocationBasepoint" | point) ::
      ("paymentBasepoint" | point) ::
      ("delayedPaymentBasepoint" | point) ::
      ("htlcBasepoint" | point) ::
      ("firstPerCommitmentPoint" | point) ::
      ("channelFlags" | byte)).as[OpenChannel]

  val acceptChannelCodec: Codec[AcceptChannel] = (
    ("temporaryChannelId" | bytes32) ::
      ("dustLimitSatoshis" | uint64) ::
      ("maxHtlcValueInFlightMsat" | uint64ex) ::
      ("channelReserveSatoshis" | uint64) ::
      ("htlcMinimumMsat" | uint64) ::
      ("minimumDepth" | uint32) ::
      ("toSelfDelay" | uint16) ::
      ("maxAcceptedHtlcs" | uint16) ::
      ("fundingPubkey" | publicKey) ::
      ("revocationBasepoint" | point) ::
      ("paymentBasepoint" | point) ::
      ("delayedPaymentBasepoint" | point) ::
      ("htlcBasepoint" | point) ::
      ("firstPerCommitmentPoint" | point)).as[AcceptChannel]

  val fundingCreatedCodec: Codec[FundingCreated] = (
    ("temporaryChannelId" | bytes32) ::
      ("fundingTxid" | bytes32) ::
      ("fundingOutputIndex" | uint16) ::
      ("signature" | signature)).as[FundingCreated]

  val fundingSignedCodec: Codec[FundingSigned] = (
    ("channelId" | bytes32) ::
      ("signature" | signature)).as[FundingSigned]

  val fundingLockedCodec: Codec[FundingLocked] = (
    ("channelId" | bytes32) ::
      ("nextPerCommitmentPoint" | point)).as[FundingLocked]

  val shutdownCodec: Codec[wire.Shutdown] = (
    ("channelId" | bytes32) ::
      ("scriptPubKey" | varsizebinarydata)).as[Shutdown]

  val closingSignedCodec: Codec[ClosingSigned] = (
    ("channelId" | bytes32) ::
      ("feeSatoshis" | uint64) ::
      ("signature" | signature)).as[ClosingSigned]

  val updateAddHtlcCodec: Codec[UpdateAddHtlc] = (
    ("channelId" | bytes32) ::
      ("id" | uint64) ::
      ("amountMsat" | uint64) ::
      ("paymentHash" | bytes32) ::
      ("expiry" | uint32) ::
      ("onionRoutingPacket" | bytes(Sphinx.PacketLength))).as[UpdateAddHtlc]

  val updateFulfillHtlcCodec: Codec[UpdateFulfillHtlc] = (
    ("channelId" | bytes32) ::
      ("id" | uint64) ::
      ("paymentPreimage" | bytes32)).as[UpdateFulfillHtlc]

  val updateFailHtlcCodec: Codec[UpdateFailHtlc] = (
    ("channelId" | bytes32) ::
      ("id" | uint64) ::
      ("reason" | varsizebinarydata)).as[UpdateFailHtlc]

  val updateFailMalformedHtlcCodec: Codec[UpdateFailMalformedHtlc] = (
    ("channelId" | bytes32) ::
      ("id" | uint64) ::
      ("onionHash" | bytes32) ::
      ("failureCode" | uint16)).as[UpdateFailMalformedHtlc]

  val commitSigCodec: Codec[CommitSig] = (
    ("channelId" | bytes32) ::
      ("signature" | signature) ::
      ("htlcSignatures" | listofsignatures)).as[CommitSig]

  val revokeAndAckCodec: Codec[RevokeAndAck] = (
    ("channelId" | bytes32) ::
      ("perCommitmentSecret" | scalar) ::
      ("nextPerCommitmentPoint" | point)
    ).as[RevokeAndAck]

  val updateFeeCodec: Codec[UpdateFee] = (
    ("channelId" | bytes32) ::
      ("feeratePerKw" | uint32)).as[UpdateFee]

  val announcementSignaturesCodec: Codec[AnnouncementSignatures] = (
    ("channelId" | bytes32) ::
      ("shortChannelId" | shortchannelid) ::
      ("nodeSignature" | signature) ::
      ("bitcoinSignature" | signature)).as[AnnouncementSignatures]

  val channelAnnouncementWitnessCodec = (
    ("features" | varsizebinarydata) ::
      ("chainHash" | bytes32) ::
      ("shortChannelId" | shortchannelid) ::
      ("nodeId1" | publicKey) ::
      ("nodeId2" | publicKey) ::
      ("bitcoinKey1" | publicKey) ::
      ("bitcoinKey2" | publicKey))

  val channelAnnouncementCodec: Codec[ChannelAnnouncement] = (
    ("nodeSignature1" | signature) ::
      ("nodeSignature2" | signature) ::
      ("bitcoinSignature1" | signature) ::
      ("bitcoinSignature2" | signature) ::
      channelAnnouncementWitnessCodec).as[ChannelAnnouncement]

  val nodeAnnouncementWitnessCodec = (
    ("features" | varsizebinarydata) ::
      ("timestamp" | uint32) ::
      ("nodeId" | publicKey) ::
      ("rgbColor" | rgb) ::
      ("alias" | zeropaddedstring(32)) ::
      ("addresses" | listofnodeaddresses))

  val nodeAnnouncementCodec: Codec[NodeAnnouncement] = (
    ("signature" | signature) ::
      nodeAnnouncementWitnessCodec).as[NodeAnnouncement]

  val channelUpdateChecksumCodec =
      ("shortChannelId" | shortchannelid) ::
      (("messageFlags" | byte) >>:~ { messageFlags =>
        ("channelFlags" | byte) ::
          ("cltvExpiryDelta" | uint16) ::
          ("htlcMinimumMsat" | uint64) ::
          ("feeBaseMsat" | uint32) ::
          ("feeProportionalMillionths" | uint32) ::
          ("htlcMaximumMsat" | conditional((messageFlags & 1) != 0, uint64))
      })

  val channelUpdateWitnessCodec =
    ("chainHash" | bytes32) ::
      ("shortChannelId" | shortchannelid) ::
      ("timestamp" | uint32) ::
      (("messageFlags" | byte) >>:~ { messageFlags =>
        ("channelFlags" | byte) ::
          ("cltvExpiryDelta" | uint16) ::
          ("htlcMinimumMsat" | uint64) ::
          ("feeBaseMsat" | uint32) ::
          ("feeProportionalMillionths" | uint32) ::
          ("htlcMaximumMsat" | conditional((messageFlags & 1) != 0, uint64))
      })

  val channelUpdateCodec: Codec[ChannelUpdate] = (
    ("signature" | signature) ::
      channelUpdateWitnessCodec).as[ChannelUpdate]

  val encodedShortChannelIdsCodec: Codec[EncodedShortChannelIds] =
    discriminated[EncodedShortChannelIds].by(byte)
      .\(0) { case a@EncodedShortChannelIds(EncodingType.UNCOMPRESSED, _) => a }((provide[EncodingType](EncodingType.UNCOMPRESSED) :: list(shortchannelid)).as[EncodedShortChannelIds])
      .\(1) { case a@EncodedShortChannelIds(EncodingType.COMPRESSED_ZLIB, _) => a }((provide[EncodingType](EncodingType.COMPRESSED_ZLIB) :: zlib(list(shortchannelid))).as[EncodedShortChannelIds])

  val encodedQueryFlagsCodec: Codec[EncodedQueryFlags] =
    discriminated[EncodedQueryFlags].by(byte)
      .\(0) { case a@EncodedQueryFlags(EncodingType.UNCOMPRESSED, _) => a }((provide[EncodingType](EncodingType.UNCOMPRESSED) :: list(byte)).as[EncodedQueryFlags])
      .\(1) { case a@EncodedQueryFlags(EncodingType.COMPRESSED_ZLIB, _) => a }((provide[EncodingType](EncodingType.COMPRESSED_ZLIB) :: zlib(list(byte))).as[EncodedQueryFlags])

  val queryShortChannelIdsCodec: Codec[QueryShortChannelIds] = (
<<<<<<< HEAD
    ("chainHash" | binarydata(32)) ::
      ("shortChannelIds" | variableSizeBytes(uint16, encodedShortChannelIdsCodec)) ::
      ("queryFlags_opt" | optional(bitsRemaining, variableSizeBytes(uint16, encodedQueryFlagsCodec)))
=======
    ("chainHash" | bytes32) ::
      ("data" | varsizebinarydata)
>>>>>>> b681cfca
    ).as[QueryShortChannelIds]

  val replyShortChanelIdsEndCodec: Codec[ReplyShortChannelIdsEnd] = (
    ("chainHash" | bytes32) ::
      ("complete" | byte)
    ).as[ReplyShortChannelIdsEnd]

  val extendedQueryFlagsCodec: Codec[ExtendedQueryFlags] =
    discriminated[ExtendedQueryFlags].by(byte)
    .typecase(1, provide(ExtendedQueryFlags.TIMESTAMPS_AND_CHECKSUMS))

  val queryChannelRangeCodec: Codec[QueryChannelRange] = (
    ("chainHash" | bytes32) ::
      ("firstBlockNum" | uint32) ::
      ("numberOfBlocks" | uint32) ::
      ("optionExtendedQueryFlags" | optional(bitsRemaining, extendedQueryFlagsCodec))
    ).as[QueryChannelRange]

  val timestampsAndChecksumsCodec: Codec[TimestampsAndChecksums] = (
        ("timestamp1" | uint32) ::
        ("timestamp2" | uint32) ::
        ("checksum1" | uint32) ::
        ("checksum2" | uint32)
      ).as[TimestampsAndChecksums]

  val extendedInfoCodec: Codec[ExtendedInfo] = list(timestampsAndChecksumsCodec).as[ExtendedInfo]

  val replyChannelRangeCodec: Codec[ReplyChannelRange] = (
    ("chainHash" | bytes32) ::
      ("firstBlockNum" | uint32) ::
      ("numberOfBlocks" | uint32) ::
      ("complete" | byte) ::
      ("shortChannelIds" | variableSizeBytes(uint16, encodedShortChannelIdsCodec)) ::
      ("optionExtendedQueryFlags_opt" | optional(bitsRemaining, extendedQueryFlagsCodec)) ::
      ("extendedInfo_opt" | optional(bitsRemaining, variableSizeBytes(uint16, extendedInfoCodec)))
    ).as[ReplyChannelRange]

  val gossipTimestampFilterCodec: Codec[GossipTimestampFilter] = (
    ("chainHash" | bytes32) ::
      ("firstTimestamp" | uint32) ::
      ("timestampRange" | uint32)
    ).as[GossipTimestampFilter]

  val lightningMessageCodec = discriminated[LightningMessage].by(uint16)
    .typecase(16, initCodec)
    .typecase(17, errorCodec)
    .typecase(18, pingCodec)
    .typecase(19, pongCodec)
    .typecase(32, openChannelCodec)
    .typecase(33, acceptChannelCodec)
    .typecase(34, fundingCreatedCodec)
    .typecase(35, fundingSignedCodec)
    .typecase(36, fundingLockedCodec)
    .typecase(38, shutdownCodec)
    .typecase(39, closingSignedCodec)
    .typecase(128, updateAddHtlcCodec)
    .typecase(130, updateFulfillHtlcCodec)
    .typecase(131, updateFailHtlcCodec)
    .typecase(132, commitSigCodec)
    .typecase(133, revokeAndAckCodec)
    .typecase(134, updateFeeCodec)
    .typecase(135, updateFailMalformedHtlcCodec)
    .typecase(136, channelReestablishCodec)
    .typecase(256, channelAnnouncementCodec)
    .typecase(257, nodeAnnouncementCodec)
    .typecase(258, channelUpdateCodec)
    .typecase(259, announcementSignaturesCodec)
    .typecase(261, queryShortChannelIdsCodec)
    .typecase(262, replyShortChanelIdsEndCodec)
    .typecase(263, queryChannelRangeCodec)
    .typecase(264, replyChannelRangeCodec)
    .typecase(265, gossipTimestampFilterCodec)

  /**
    * A codec that caches serialized routing messages
    */
  val cachedLightningMessageCodec = new Codec[LightningMessage] {

    override def sizeBound: SizeBound = lightningMessageCodec.sizeBound

    val cache = CacheBuilder
      .newBuilder
      .weakKeys() // will cleanup values when keys are garbage collected
      .build(new CacheLoader[LightningMessage, Attempt[BitVector]] {
      override def load(key: LightningMessage): Attempt[BitVector] = lightningMessageCodec.encode(key)
    })

    override def encode(value: LightningMessage): Attempt[BitVector] = value match {
      case _: ChannelAnnouncement => cache.get(value) // we only cache serialized routing messages
      case _: NodeAnnouncement => cache.get(value) // we only cache serialized routing messages
      case _: ChannelUpdate => cache.get(value) // we only cache serialized routing messages
      case _ => lightningMessageCodec.encode(value)
    }

    override def decode(bits: BitVector): Attempt[DecodeResult[LightningMessage]] = lightningMessageCodec.decode(bits)
  }

  val perHopPayloadCodec: Codec[PerHopPayload] = (
    ("realm" | constant(ByteVector.fromByte(0))) ::
      ("short_channel_id" | shortchannelid) ::
      ("amt_to_forward" | uint64) ::
      ("outgoing_cltv_value" | uint32) ::
      ("unused_with_v0_version_on_header" | ignore(8 * 12))).as[PerHopPayload]

}<|MERGE_RESOLUTION|>--- conflicted
+++ resolved
@@ -320,14 +320,9 @@
       .\(1) { case a@EncodedQueryFlags(EncodingType.COMPRESSED_ZLIB, _) => a }((provide[EncodingType](EncodingType.COMPRESSED_ZLIB) :: zlib(list(byte))).as[EncodedQueryFlags])
 
   val queryShortChannelIdsCodec: Codec[QueryShortChannelIds] = (
-<<<<<<< HEAD
-    ("chainHash" | binarydata(32)) ::
+    ("chainHash" | bytes32) ::
       ("shortChannelIds" | variableSizeBytes(uint16, encodedShortChannelIdsCodec)) ::
       ("queryFlags_opt" | optional(bitsRemaining, variableSizeBytes(uint16, encodedQueryFlagsCodec)))
-=======
-    ("chainHash" | bytes32) ::
-      ("data" | varsizebinarydata)
->>>>>>> b681cfca
     ).as[QueryShortChannelIds]
 
   val replyShortChanelIdsEndCodec: Codec[ReplyShortChannelIdsEnd] = (
