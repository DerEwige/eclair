/*
 * Copyright 2019 ACINQ SAS
 *
 * Licensed under the Apache License, Version 2.0 (the "License");
 * you may not use this file except in compliance with the License.
 * You may obtain a copy of the License at
 *
 *     http://www.apache.org/licenses/LICENSE-2.0
 *
 * Unless required by applicable law or agreed to in writing, software
 * distributed under the License is distributed on an "AS IS" BASIS,
 * WITHOUT WARRANTIES OR CONDITIONS OF ANY KIND, either express or implied.
 * See the License for the specific language governing permissions and
 * limitations under the License.
 */

package fr.acinq.eclair.wire

import akka.actor.ActorRef
import fr.acinq.bitcoin.DeterministicWallet.{ExtendedPrivateKey, KeyPath}
import fr.acinq.bitcoin.{ByteVector32, OutPoint, Transaction, TxOut}
import fr.acinq.eclair.channel._
import fr.acinq.eclair.crypto.ShaChain
import fr.acinq.eclair.payment.relay.Origin
import fr.acinq.eclair.transactions.Transactions._
import fr.acinq.eclair.transactions._
import fr.acinq.eclair.wire.CommonCodecs._
import fr.acinq.eclair.wire.LightningMessageCodecs._
import grizzled.slf4j.Logging
import scodec.codecs._
import scodec.{Attempt, Codec}

/**
 * Created by PM on 02/06/2017.
 */
object ChannelCodecs extends Logging {

  /**
   * All LN protocol message must be stored as length-delimited, because they may have arbitrary trailing data
   */
  def lengthDelimited[T](codec: Codec[T]): Codec[T] = variableSizeBytesLong(varintoverflow, codec)

  val keyPathCodec: Codec[KeyPath] = ("path" | listOfN(uint16, uint32)).xmap[KeyPath](l => new KeyPath(l), keyPath => keyPath.path.toList).as[KeyPath]

  val extendedPrivateKeyCodec: Codec[ExtendedPrivateKey] = (
    ("secretkeybytes" | bytes32) ::
      ("chaincode" | bytes32) ::
      ("depth" | uint16) ::
      ("path" | keyPathCodec) ::
      ("parent" | int64)).as[ExtendedPrivateKey]

  val channelVersionCodec: Codec[ChannelVersion] = bits(ChannelVersion.LENGTH_BITS).as[ChannelVersion]

  /**
   * byte-aligned boolean codec
   */
  val bool8: Codec[Boolean] = bool(8)

  def localParamsCodec(channelVersion: ChannelVersion): Codec[LocalParams] = (
    ("nodeId" | publicKey) ::
      ("channelPath" | keyPathCodec) ::
      ("dustLimit" | satoshi) ::
      ("maxHtlcValueInFlightMsat" | uint64) ::
      ("channelReserve" | satoshi) ::
      ("htlcMinimum" | millisatoshi) ::
      ("toSelfDelay" | cltvExpiryDelta) ::
      ("maxAcceptedHtlcs" | uint16) ::
      ("isFunder" | bool8) ::
      ("defaultFinalScriptPubKey" | lengthDelimited(bytes)) ::
      ("localPaymentBasepoint" | optional(provide(channelVersion.hasStaticRemotekey), publicKey)) ::
      ("features" | combinedFeaturesCodec)).as[LocalParams]

  val remoteParamsCodec: Codec[RemoteParams] = (
    ("nodeId" | publicKey) ::
      ("dustLimit" | satoshi) ::
      ("maxHtlcValueInFlightMsat" | uint64) ::
      ("channelReserve" | satoshi) ::
      ("htlcMinimum" | millisatoshi) ::
      ("toSelfDelay" | cltvExpiryDelta) ::
      ("maxAcceptedHtlcs" | uint16) ::
      ("fundingPubKey" | publicKey) ::
      ("revocationBasepoint" | publicKey) ::
      ("paymentBasepoint" | publicKey) ::
      ("delayedPaymentBasepoint" | publicKey) ::
      ("htlcBasepoint" | publicKey) ::
      ("features" | combinedFeaturesCodec)).as[RemoteParams]

  val htlcCodec: Codec[DirectedHtlc] = discriminated[DirectedHtlc].by(bool8)
    .typecase(true, lengthDelimited(updateAddHtlcCodec).as[IncomingHtlc])
    .typecase(false, lengthDelimited(updateAddHtlcCodec).as[OutgoingHtlc])

  val commitmentSpecCodec: Codec[CommitmentSpec] = (
    ("htlcs" | setCodec(htlcCodec)) ::
      ("feeratePerKw" | uint32) ::
      ("toLocal" | millisatoshi) ::
      ("toRemote" | millisatoshi)).as[CommitmentSpec]

  val outPointCodec: Codec[OutPoint] = lengthDelimited(bytes.xmap(d => OutPoint.read(d.toArray), d => OutPoint.write(d)))

  val txOutCodec: Codec[TxOut] = lengthDelimited(bytes.xmap(d => TxOut.read(d.toArray), d => TxOut.write(d)))

  val txCodec: Codec[Transaction] = lengthDelimited(bytes.xmap(d => Transaction.read(d.toArray), d => Transaction.write(d)))

  val inputInfoCodec: Codec[InputInfo] = (
    ("outPoint" | outPointCodec) ::
      ("txOut" | txOutCodec) ::
      ("redeemScript" | lengthDelimited(bytes))).as[InputInfo]

  val txWithInputInfoCodec: Codec[TransactionWithInputInfo] = discriminated[TransactionWithInputInfo].by(uint16)
    .typecase(0x01, (("inputInfo" | inputInfoCodec) :: ("tx" | txCodec)).as[CommitTx])
    .typecase(0x02, (("inputInfo" | inputInfoCodec) :: ("tx" | txCodec) :: ("paymentHash" | bytes32)).as[HtlcSuccessTx])
    .typecase(0x03, (("inputInfo" | inputInfoCodec) :: ("tx" | txCodec)).as[HtlcTimeoutTx])
    .typecase(0x04, (("inputInfo" | inputInfoCodec) :: ("tx" | txCodec)).as[ClaimHtlcSuccessTx])
    .typecase(0x05, (("inputInfo" | inputInfoCodec) :: ("tx" | txCodec)).as[ClaimHtlcTimeoutTx])
    .typecase(0x06, (("inputInfo" | inputInfoCodec) :: ("tx" | txCodec)).as[ClaimP2WPKHOutputTx])
    .typecase(0x07, (("inputInfo" | inputInfoCodec) :: ("tx" | txCodec)).as[ClaimDelayedOutputTx])
    .typecase(0x08, (("inputInfo" | inputInfoCodec) :: ("tx" | txCodec)).as[MainPenaltyTx])
    .typecase(0x09, (("inputInfo" | inputInfoCodec) :: ("tx" | txCodec)).as[HtlcPenaltyTx])
    .typecase(0x10, (("inputInfo" | inputInfoCodec) :: ("tx" | txCodec)).as[ClosingTx])

  val htlcTxAndSigsCodec: Codec[HtlcTxAndSigs] = (
    ("txinfo" | txWithInputInfoCodec) ::
      ("localSig" | lengthDelimited(bytes64)) :: // we store as variable length for historical purposes (we used to store as DER encoded)
      ("remoteSig" | lengthDelimited(bytes64))).as[HtlcTxAndSigs]

  val publishableTxsCodec: Codec[PublishableTxs] = (
    ("commitTx" | (("inputInfo" | inputInfoCodec) :: ("tx" | txCodec)).as[CommitTx]) ::
      ("htlcTxsAndSigs" | listOfN(uint16, htlcTxAndSigsCodec))).as[PublishableTxs]

  val localCommitCodec: Codec[LocalCommit] = (
    ("index" | uint64overflow) ::
      ("spec" | commitmentSpecCodec) ::
      ("publishableTxs" | publishableTxsCodec)).as[LocalCommit]

  val remoteCommitCodec: Codec[RemoteCommit] = (
    ("index" | uint64overflow) ::
      ("spec" | commitmentSpecCodec) ::
      ("txid" | bytes32) ::
      ("remotePerCommitmentPoint" | publicKey)).as[RemoteCommit]

  val updateMessageCodec: Codec[UpdateMessage] = lengthDelimited(lightningMessageCodec.narrow[UpdateMessage](f => Attempt.successful(f.asInstanceOf[UpdateMessage]), g => g))

  val localChangesCodec: Codec[LocalChanges] = (
    ("proposed" | listOfN(uint16, updateMessageCodec)) ::
      ("signed" | listOfN(uint16, updateMessageCodec)) ::
      ("acked" | listOfN(uint16, updateMessageCodec))).as[LocalChanges]

  val remoteChangesCodec: Codec[RemoteChanges] = (
    ("proposed" | listOfN(uint16, updateMessageCodec)) ::
      ("acked" | listOfN(uint16, updateMessageCodec)) ::
      ("signed" | listOfN(uint16, updateMessageCodec))).as[RemoteChanges]

  val waitingForRevocationCodec: Codec[WaitingForRevocation] = (
    ("nextRemoteCommit" | remoteCommitCodec) ::
      ("sent" | lengthDelimited(commitSigCodec)) ::
      ("sentAfterLocalCommitIndex" | uint64overflow) ::
      ("reSignAsap" | bool8)).as[WaitingForRevocation]

  val localCodec: Codec[Origin.Local] = (
    ("id" | uuid) ::
      ("sender" | provide(Option.empty[ActorRef]))
    ).as[Origin.Local]

  val relayedCodec: Codec[Origin.Relayed] = (
    ("originChannelId" | bytes32) ::
      ("originHtlcId" | int64) ::
      ("amountIn" | millisatoshi) ::
      ("amountOut" | millisatoshi)).as[Origin.Relayed]

  val trampolineRelayedCodec: Codec[Origin.TrampolineRelayed] = (
    listOfN(uint16, bytes32 ~ int64) ::
      ("sender" | provide(Option.empty[ActorRef]))
    ).as[Origin.TrampolineRelayed]

  val originCodec: Codec[Origin] = discriminated[Origin].by(uint16)
    .typecase(0x02, relayedCodec)
    .typecase(0x03, localCodec)
    .typecase(0x04, trampolineRelayedCodec)

  val originsMapCodec: Codec[Map[Long, Origin]] = mapCodec(int64, originCodec)

  val spentMapCodec: Codec[Map[OutPoint, ByteVector32]] = mapCodec(outPointCodec, bytes32)

  val commitmentsCodec: Codec[Commitments] = (
    ("channelVersion" | channelVersionCodec) >>:~ { channelVersion =>
      ("localParams" | localParamsCodec(channelVersion)) ::
        ("remoteParams" | remoteParamsCodec) ::
        ("channelFlags" | byte) ::
        ("localCommit" | localCommitCodec) ::
        ("remoteCommit" | remoteCommitCodec) ::
        ("localChanges" | localChangesCodec) ::
        ("remoteChanges" | remoteChangesCodec) ::
        ("localNextHtlcId" | uint64overflow) ::
        ("remoteNextHtlcId" | uint64overflow) ::
        ("originChannels" | originsMapCodec) ::
        ("remoteNextCommitInfo" | either(bool8, waitingForRevocationCodec, publicKey)) ::
        ("commitInput" | inputInfoCodec) ::
<<<<<<< HEAD
        ("remotePerCommitmentSecrets" | ShaChain.shaChainCodec) ::
        ("channelId" | bytes32) ::
        ("remoteChannelData" | optional(magic, varsizebinarydata))
=======
        ("remotePerCommitmentSecrets" | byteAligned(ShaChain.shaChainCodec)) ::
        ("channelId" | bytes32)
>>>>>>> 7489251f
    }).as[Commitments]

  val closingTxProposedCodec: Codec[ClosingTxProposed] = (
    ("unsignedTx" | txCodec) ::
      ("localClosingSigned" | lengthDelimited(closingSignedCodec))).as[ClosingTxProposed]

  val localCommitPublishedCodec: Codec[LocalCommitPublished] = (
    ("commitTx" | txCodec) ::
      ("claimMainDelayedOutputTx" | optional(bool8, txCodec)) ::
      ("htlcSuccessTxs" | listOfN(uint16, txCodec)) ::
      ("htlcTimeoutTxs" | listOfN(uint16, txCodec)) ::
      ("claimHtlcDelayedTx" | listOfN(uint16, txCodec)) ::
      ("spent" | spentMapCodec)).as[LocalCommitPublished]

  val remoteCommitPublishedCodec: Codec[RemoteCommitPublished] = (
    ("commitTx" | txCodec) ::
      ("claimMainOutputTx" | optional(bool8, txCodec)) ::
      ("claimHtlcSuccessTxs" | listOfN(uint16, txCodec)) ::
      ("claimHtlcTimeoutTxs" | listOfN(uint16, txCodec)) ::
      ("spent" | spentMapCodec)).as[RemoteCommitPublished]

  val revokedCommitPublishedCodec: Codec[RevokedCommitPublished] = (
    ("commitTx" | txCodec) ::
      ("claimMainOutputTx" | optional(bool8, txCodec)) ::
      ("mainPenaltyTx" | optional(bool8, txCodec)) ::
      ("htlcPenaltyTxs" | listOfN(uint16, txCodec)) ::
      ("claimHtlcDelayedPenaltyTxs" | listOfN(uint16, txCodec)) ::
      ("spent" | spentMapCodec)).as[RevokedCommitPublished]

  val DATA_WAIT_FOR_FUNDING_CONFIRMED_Codec: Codec[DATA_WAIT_FOR_FUNDING_CONFIRMED] = (
    ("commitments" | commitmentsCodec) ::
      ("fundingTx" | optional(bool8, txCodec)) ::
      ("waitingSince" | int64) ::
      ("deferred" | optional(bool8, lengthDelimited(fundingLockedCodec))) ::
      ("lastSent" | either(bool8, lengthDelimited(fundingCreatedCodec), lengthDelimited(fundingSignedCodec)))).as[DATA_WAIT_FOR_FUNDING_CONFIRMED]

  val DATA_WAIT_FOR_FUNDING_LOCKED_Codec: Codec[DATA_WAIT_FOR_FUNDING_LOCKED] = (
    ("commitments" | commitmentsCodec) ::
      ("shortChannelId" | shortchannelid) ::
      ("lastSent" | lengthDelimited(fundingLockedCodec))).as[DATA_WAIT_FOR_FUNDING_LOCKED]

  val DATA_NORMAL_Codec: Codec[DATA_NORMAL] = (
    ("commitments" | commitmentsCodec) ::
      ("shortChannelId" | shortchannelid) ::
      ("buried" | bool8) ::
      ("channelAnnouncement" | optional(bool8, lengthDelimited(channelAnnouncementCodec))) ::
      ("channelUpdate" | lengthDelimited(channelUpdateCodec)) ::
      ("localShutdown" | optional(bool8, lengthDelimited(shutdownCodec))) ::
      ("remoteShutdown" | optional(bool8, lengthDelimited(shutdownCodec)))).as[DATA_NORMAL]

  val DATA_SHUTDOWN_Codec: Codec[DATA_SHUTDOWN] = (
    ("commitments" | commitmentsCodec) ::
      ("localShutdown" | lengthDelimited(shutdownCodec)) ::
      ("remoteShutdown" | lengthDelimited(shutdownCodec))).as[DATA_SHUTDOWN]

  val DATA_NEGOTIATING_Codec: Codec[DATA_NEGOTIATING] = (
    ("commitments" | commitmentsCodec) ::
      ("localShutdown" | lengthDelimited(shutdownCodec)) ::
      ("remoteShutdown" | lengthDelimited(shutdownCodec)) ::
      ("closingTxProposed" | listOfN(uint16, listOfN(uint16, lengthDelimited(closingTxProposedCodec)))) ::
      ("bestUnpublishedClosingTx_opt" | optional(bool8, txCodec))).as[DATA_NEGOTIATING]

  val DATA_CLOSING_Codec: Codec[DATA_CLOSING] = (
    ("commitments" | commitmentsCodec) ::
      ("fundingTx" | optional(bool8, txCodec)) ::
      ("waitingSince" | int64) ::
      ("mutualCloseProposed" | listOfN(uint16, txCodec)) ::
      ("mutualClosePublished" | listOfN(uint16, txCodec)) ::
      ("localCommitPublished" | optional(bool8, localCommitPublishedCodec)) ::
      ("remoteCommitPublished" | optional(bool8, remoteCommitPublishedCodec)) ::
      ("nextRemoteCommitPublished" | optional(bool8, remoteCommitPublishedCodec)) ::
      ("futureRemoteCommitPublished" | optional(bool8, remoteCommitPublishedCodec)) ::
      ("revokedCommitPublished" | listOfN(uint16, revokedCommitPublishedCodec))).as[DATA_CLOSING]

  val DATA_WAIT_FOR_REMOTE_PUBLISH_FUTURE_COMMITMENT_Codec: Codec[DATA_WAIT_FOR_REMOTE_PUBLISH_FUTURE_COMMITMENT] = (
    ("commitments" | commitmentsCodec) ::
      ("remoteChannelReestablish" | channelReestablishCodec)).as[DATA_WAIT_FOR_REMOTE_PUBLISH_FUTURE_COMMITMENT]

  /**
   * Order matters!!
   *
   * We use the fact that the discriminated codec encodes using the first suitable codec it finds in the list to handle
   * database migration.
   *
   * For example, a data encoded with type 01 will be decoded using [[DATA_WAIT_FOR_FUNDING_CONFIRMED_COMPAT_01_Codec]] and
   * encoded to a type 08 using [[DATA_WAIT_FOR_FUNDING_CONFIRMED_Codec]].
   *
   * More info here: https://github.com/scodec/scodec/issues/122
   */
  val stateDataCodec: Codec[HasCommitments] = discriminated[HasCommitments].by(byte)
    .typecase(1, discriminated[HasCommitments].by(uint16)
      .typecase(0x20, DATA_WAIT_FOR_FUNDING_CONFIRMED_Codec)
      .typecase(0x21, DATA_WAIT_FOR_FUNDING_LOCKED_Codec)
      .typecase(0x22, DATA_NORMAL_Codec)
      .typecase(0x23, DATA_SHUTDOWN_Codec)
      .typecase(0x24, DATA_NEGOTIATING_Codec)
      .typecase(0x25, DATA_CLOSING_Codec)
      .typecase(0x26, DATA_WAIT_FOR_REMOTE_PUBLISH_FUTURE_COMMITMENT_Codec))
    .typecase(0, discriminated[HasCommitments].by(uint16)
      .typecase(0x10, LegacyChannelCodecs.DATA_NORMAL_Codec)
      .typecase(0x09, LegacyChannelCodecs.DATA_CLOSING_Codec)
      .typecase(0x08, LegacyChannelCodecs.DATA_WAIT_FOR_FUNDING_CONFIRMED_Codec)
      .typecase(0x01, LegacyChannelCodecs.DATA_WAIT_FOR_FUNDING_CONFIRMED_COMPAT_01_Codec)
      .typecase(0x02, LegacyChannelCodecs.DATA_WAIT_FOR_FUNDING_LOCKED_Codec)
      .typecase(0x03, LegacyChannelCodecs.DATA_NORMAL_COMPAT_03_Codec)
      .typecase(0x04, LegacyChannelCodecs.DATA_SHUTDOWN_Codec)
      .typecase(0x05, LegacyChannelCodecs.DATA_NEGOTIATING_Codec)
      .typecase(0x06, LegacyChannelCodecs.DATA_CLOSING_COMPAT_06_Codec)
      .typecase(0x07, LegacyChannelCodecs.DATA_WAIT_FOR_REMOTE_PUBLISH_FUTURE_COMMITMENT_Codec))

}<|MERGE_RESOLUTION|>--- conflicted
+++ resolved
@@ -195,14 +195,9 @@
         ("originChannels" | originsMapCodec) ::
         ("remoteNextCommitInfo" | either(bool8, waitingForRevocationCodec, publicKey)) ::
         ("commitInput" | inputInfoCodec) ::
-<<<<<<< HEAD
-        ("remotePerCommitmentSecrets" | ShaChain.shaChainCodec) ::
+        ("remotePerCommitmentSecrets" | byteAligned(ShaChain.shaChainCodec)) ::
         ("channelId" | bytes32) ::
         ("remoteChannelData" | optional(magic, varsizebinarydata))
-=======
-        ("remotePerCommitmentSecrets" | byteAligned(ShaChain.shaChainCodec)) ::
-        ("channelId" | bytes32)
->>>>>>> 7489251f
     }).as[Commitments]
 
   val closingTxProposedCodec: Codec[ClosingTxProposed] = (
