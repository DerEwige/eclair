package fr.acinq.eclair.channel

import fr.acinq.bitcoin.BinaryData
import fr.acinq.eclair.UInt64

/**
  * Created by PM on 11/04/2017.
  */

<<<<<<< HEAD
class ChannelException(channelId: BinaryData, message: String) extends RuntimeException(message) {
  def getChannelId = channelId
}

=======
class ChannelException(channelId: BinaryData, message: String) extends RuntimeException(message)
// @formatter:off
>>>>>>> 4a4640bc
case class DebugTriggeredException             (channelId: BinaryData) extends ChannelException(channelId, "debug-mode triggered failure")
case class ChannelReserveTooHigh               (channelId: BinaryData, channelReserveSatoshis: Long, reserveToFundingRatio: Double, maxReserveToFundingRatio: Double) extends ChannelException(channelId, s"channelReserveSatoshis too high: reserve=$channelReserveSatoshis fundingRatio=$reserveToFundingRatio maxFundingRatio=$maxReserveToFundingRatio")
case class ClosingInProgress                   (channelId: BinaryData) extends ChannelException(channelId, "cannot send new htlcs, closing in progress")
case class ClosingAlreadyInProgress            (channelId: BinaryData) extends ChannelException(channelId, "closing already in progress")
case class CannotCloseWithUnsignedOutgoingHtlcs(channelId: BinaryData) extends ChannelException(channelId, "cannot close when there are unsigned outgoing htlcs")
case class ChannelUnavailable                  (channelId: BinaryData) extends ChannelException(channelId, "channel is unavailable (offline or closing)")
case class InvalidFinalScript                  (channelId: BinaryData) extends ChannelException(channelId, "invalid final script")
case class HtlcTimedout                        (channelId: BinaryData) extends ChannelException(channelId, s"one or more htlcs timed out")
case class FeerateTooDifferent                 (channelId: BinaryData, localFeeratePerKw: Long, remoteFeeratePerKw: Long) extends ChannelException(channelId, s"local/remote feerates are too different: remoteFeeratePerKw=$remoteFeeratePerKw localFeeratePerKw=$localFeeratePerKw")
case class InvalidCloseSignature               (channelId: BinaryData) extends ChannelException(channelId, "cannot verify their close signature")
case class InvalidCommitmentSignature          (channelId: BinaryData) extends ChannelException(channelId, "invalid commitment signature")
case class ForcedLocalCommit                   (channelId: BinaryData, reason: String) extends ChannelException(channelId, s"forced local commit: reason")
case class UnexpectedHtlcId                    (channelId: BinaryData, expected: Long, actual: Long) extends ChannelException(channelId, s"unexpected htlc id: expected=$expected actual=$actual")
case class InvalidPaymentHash                  (channelId: BinaryData) extends ChannelException(channelId, "invalid payment hash")
case class ExpiryTooSmall                      (channelId: BinaryData, minimum: Long, actual: Long, blockCount: Long) extends ChannelException(channelId, s"expiry too small: required=$minimum actual=$actual blockCount=$blockCount")
case class ExpiryCannotBeInThePast             (channelId: BinaryData, expiry: Long, blockCount: Long) extends ChannelException(channelId, s"expiry can't be in the past: expiry=$expiry blockCount=$blockCount")
case class HtlcValueTooSmall                   (channelId: BinaryData, minimum: Long, actual: Long) extends ChannelException(channelId, s"htlc value too small: minimum=$minimum actual=$actual")
case class HtlcValueTooHighInFlight            (channelId: BinaryData, maximum: UInt64, actual: UInt64) extends ChannelException(channelId, s"in-flight htlcs hold too much value: maximum=$maximum actual=$actual")
case class TooManyAcceptedHtlcs                (channelId: BinaryData, maximum: Long) extends ChannelException(channelId, s"too many accepted htlcs: maximum=$maximum")
case class InsufficientFunds                   (channelId: BinaryData, amountMsat: Long, missingSatoshis: Long, reserveSatoshis: Long, feesSatoshis: Long) extends ChannelException(channelId, s"insufficient funds: missingSatoshis=$missingSatoshis reserveSatoshis=$reserveSatoshis fees=$feesSatoshis")
case class InvalidHtlcPreimage                 (channelId: BinaryData, id: Long) extends ChannelException(channelId, s"invalid htlc preimage for htlc id=$id")
case class UnknownHtlcId                       (channelId: BinaryData, id: Long) extends ChannelException(channelId, s"unknown htlc id=$id")
case class FundeeCannotSendUpdateFee           (channelId: BinaryData) extends ChannelException(channelId, s"only the funder should send update_fee messages")
case class CannotAffordFees                    (channelId: BinaryData, missingSatoshis: Long, reserveSatoshis: Long, feesSatoshis: Long) extends ChannelException(channelId, s"can't pay the fee: missingSatoshis=$missingSatoshis reserveSatoshis=$reserveSatoshis feesSatoshis=$feesSatoshis")
case class CannotSignWithoutChanges            (channelId: BinaryData) extends ChannelException(channelId, "cannot sign when there are no changes")
case class CannotSignBeforeRevocation          (channelId: BinaryData) extends ChannelException(channelId, "cannot sign until next revocation hash is received")
case class UnexpectedRevocation                (channelId: BinaryData) extends ChannelException(channelId, "received unexpected RevokeAndAck message")
case class InvalidRevocation                   (channelId: BinaryData) extends ChannelException(channelId, "invalid revocation")
case class CommitmentSyncError                 (channelId: BinaryData) extends ChannelException(channelId, "commitment sync error")
case class RevocationSyncError                 (channelId: BinaryData) extends ChannelException(channelId, "revocation sync error")
<<<<<<< HEAD
case class InvalidFailureCode                  (channelId: BinaryData) extends ChannelException(channelId, "UpdateFailMalformedHtlc message doesn't have BADONION bit set")
=======
case class InvalidFailureCode                  (channelId: BinaryData) extends ChannelException(channelId, "UpdateFailMalformedHtlc message doesn't have BADONION bit set")
// @formatter:on
>>>>>>> 4a4640bc
<|MERGE_RESOLUTION|>--- conflicted
+++ resolved
@@ -7,15 +7,8 @@
   * Created by PM on 11/04/2017.
   */
 
-<<<<<<< HEAD
-class ChannelException(channelId: BinaryData, message: String) extends RuntimeException(message) {
-  def getChannelId = channelId
-}
-
-=======
 class ChannelException(channelId: BinaryData, message: String) extends RuntimeException(message)
 // @formatter:off
->>>>>>> 4a4640bc
 case class DebugTriggeredException             (channelId: BinaryData) extends ChannelException(channelId, "debug-mode triggered failure")
 case class ChannelReserveTooHigh               (channelId: BinaryData, channelReserveSatoshis: Long, reserveToFundingRatio: Double, maxReserveToFundingRatio: Double) extends ChannelException(channelId, s"channelReserveSatoshis too high: reserve=$channelReserveSatoshis fundingRatio=$reserveToFundingRatio maxFundingRatio=$maxReserveToFundingRatio")
 case class ClosingInProgress                   (channelId: BinaryData) extends ChannelException(channelId, "cannot send new htlcs, closing in progress")
@@ -46,9 +39,5 @@
 case class InvalidRevocation                   (channelId: BinaryData) extends ChannelException(channelId, "invalid revocation")
 case class CommitmentSyncError                 (channelId: BinaryData) extends ChannelException(channelId, "commitment sync error")
 case class RevocationSyncError                 (channelId: BinaryData) extends ChannelException(channelId, "revocation sync error")
-<<<<<<< HEAD
 case class InvalidFailureCode                  (channelId: BinaryData) extends ChannelException(channelId, "UpdateFailMalformedHtlc message doesn't have BADONION bit set")
-=======
-case class InvalidFailureCode                  (channelId: BinaryData) extends ChannelException(channelId, "UpdateFailMalformedHtlc message doesn't have BADONION bit set")
-// @formatter:on
->>>>>>> 4a4640bc
+// @formatter:on