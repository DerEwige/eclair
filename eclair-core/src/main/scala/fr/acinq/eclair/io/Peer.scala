--- conflicted
+++ resolved
@@ -475,15 +475,12 @@
       sender ! PeerInfo(remoteNodeId, stateName.toString, d.address_opt, d.channels.values.toSet.size) // we use toSet to dedup because a channel can have a TemporaryChannelId + a ChannelId
       stay
 
-<<<<<<< HEAD
-=======
     case Event(_: Rebroadcast, _) => stay // ignored
 
     case Event(_: DelayedRebroadcast, _) => stay // ignored
 
     case Event(_: RoutingState, _) => stay // ignored
 
->>>>>>> 617ccf4d
     case Event(_: TransportHandler.ReadAck, _) => stay // ignored
 
     case Event(Peer.Reconnect, _) => stay // we got connected in the meantime
