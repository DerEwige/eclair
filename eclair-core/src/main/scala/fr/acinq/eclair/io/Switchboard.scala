--- conflicted
+++ resolved
@@ -25,13 +25,11 @@
 import fr.acinq.eclair.channel.{HasCommitments, _}
 import fr.acinq.eclair.payment.Relayer.RelayPayload
 import fr.acinq.eclair.payment.{Relayed, Relayer}
-import fr.acinq.eclair.router.Rebroadcast
 import fr.acinq.eclair.transactions.{IN, OUT}
 import fr.acinq.eclair.wire.{TemporaryNodeFailure, UpdateAddHtlc}
 import grizzled.slf4j.Logging
 
 import scala.util.Success
-import fr.acinq.eclair.channel.HasCommitments
 
 /**
   * Ties network connections to peers.
@@ -89,13 +87,7 @@
       val peer = createOrGetPeer(remoteNodeId, previousKnownAddress = None, offlineChannels = Set.empty)
       peer forward auth
 
-<<<<<<< HEAD
-    case 'peers => sender ! peers
-=======
-    case r: Rebroadcast => context.children.foreach(_ forward r)
-
     case 'peers => sender ! context.children
->>>>>>> b29874ea
 
   }
 
