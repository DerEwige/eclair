/*
 * Copyright 2019 ACINQ SAS
 *
 * Licensed under the Apache License, Version 2.0 (the "License");
 * you may not use this file except in compliance with the License.
 * You may obtain a copy of the License at
 *
 *     http://www.apache.org/licenses/LICENSE-2.0
 *
 * Unless required by applicable law or agreed to in writing, software
 * distributed under the License is distributed on an "AS IS" BASIS,
 * WITHOUT WARRANTIES OR CONDITIONS OF ANY KIND, either express or implied.
 * See the License for the specific language governing permissions and
 * limitations under the License.
 */

package fr.acinq.eclair.io

import java.net.InetSocketAddress

import akka.actor.{Actor, ActorLogging, ActorRef, OneForOneStrategy, Props, Status, SupervisorStrategy}
import fr.acinq.bitcoin.ByteVector32
import fr.acinq.bitcoin.Crypto.{PrivateKey, PublicKey}
import fr.acinq.eclair.NodeParams
import fr.acinq.eclair.blockchain.EclairWallet
import fr.acinq.eclair.channel.Helpers.Closing
import fr.acinq.eclair.channel.{HasCommitments, _}
import fr.acinq.eclair.db.PendingRelayDb
import fr.acinq.eclair.payment.Relayer.RelayPayload
<<<<<<< HEAD
import fr.acinq.eclair.payment.{Relayed, Relayer}
=======
import fr.acinq.eclair.payment.{Origin, Relayer}
import fr.acinq.eclair.router.Rebroadcast
>>>>>>> fbdb369e
import fr.acinq.eclair.transactions.{IN, OUT}
import fr.acinq.eclair.wire.{TemporaryNodeFailure, UpdateAddHtlc}
import grizzled.slf4j.Logging
import scodec.bits.ByteVector
<<<<<<< HEAD

import scala.util.Success
=======
>>>>>>> fbdb369e

/**
 * Ties network connections to peers.
 * Created by PM on 14/02/2017.
 */
class Switchboard(nodeParams: NodeParams, authenticator: ActorRef, watcher: ActorRef, router: ActorRef, relayer: ActorRef, wallet: EclairWallet) extends Actor with ActorLogging {

  import Switchboard._

  authenticator ! self

  // we load peers and channels from database
  {
    // Check if channels that are still in CLOSING state have actually been closed. This can happen when the app is stopped
    // just after a channel state has transitioned to CLOSED and before it has effectively been removed.
    // Closed channels will be removed, other channels will be restored.
    val (channels, closedChannels) = nodeParams.db.channels.listLocalChannels().partition(c => Closing.isClosed(c, None).isEmpty)
    closedChannels.foreach(c => {
      log.info(s"closing channel ${c.channelId}")
      nodeParams.db.channels.removeChannel(c.channelId)
    })
    val peers = nodeParams.db.peers.listPeers()

    checkBrokenHtlcsLink(channels, nodeParams.privateKey, nodeParams.globalFeatures) match {
      case Nil => ()
      case brokenHtlcs =>
        val brokenHtlcKiller = context.system.actorOf(Props[HtlcReaper], name = "htlc-reaper")
        brokenHtlcKiller ! brokenHtlcs
    }

    cleanupRelayDb(channels, nodeParams.db.pendingRelay)

    channels
      .groupBy(_.commitments.remoteParams.nodeId)
      .map {
        case (remoteNodeId, states) => (remoteNodeId, states, peers.get(remoteNodeId))
      }
      .foreach {
        case (remoteNodeId, states, nodeaddress_opt) =>
          // we might not have an address if we didn't initiate the connection in the first place
          val address_opt = nodeaddress_opt.map(_.socketAddress)
          val peer = createOrGetPeer(remoteNodeId, previousKnownAddress = address_opt, offlineChannels = states.toSet)
          peer ! Peer.Reconnect
      }
  }

  def receive: Receive = {

    case Peer.Connect(publicKey, _) if publicKey == nodeParams.nodeId =>
      sender ! Status.Failure(new RuntimeException("cannot open connection with oneself"))

    case c: Peer.Connect =>
      // we create a peer if it doesn't exist
      val peer = createOrGetPeer(c.nodeId, previousKnownAddress = None, offlineChannels = Set.empty)
      peer forward c

    case d: Peer.Disconnect =>
      getPeer(d.nodeId) match {
        case Some(peer) => peer forward d
        case None => sender ! Status.Failure(new RuntimeException("peer not found"))
      }

    case o: Peer.OpenChannel =>
      getPeer(o.remoteNodeId) match {
        case Some(peer) => peer forward o
        case None => sender ! Status.Failure(new RuntimeException("no connection to peer"))
      }

    case auth@Authenticator.Authenticated(_, _, remoteNodeId, _, _, _) =>
      // if this is an incoming connection, we might not yet have created the peer
      val peer = createOrGetPeer(remoteNodeId, previousKnownAddress = None, offlineChannels = Set.empty)
      peer forward auth

    case 'peers => sender ! context.children

  }

  /**
   * Retrieves a peer based on its public key.
   *
   * NB: Internally akka uses a TreeMap to store the binding, so this lookup is O(log(N)) where N is the number of
   * peers. We could make it O(1) by using our own HashMap, but it creates other problems when we need to remove an
   * existing peer. This seems like a reasonable trade-off because we only make this call once per connection, and N
   * should never be very big anyway.
   */
  def getPeer(remoteNodeId: PublicKey): Option[ActorRef] = context.child(peerActorName(remoteNodeId))

  /**
   * @param previousKnownAddress only to be set if we know for sure that this ip worked in the past
   */
  def createOrGetPeer(remoteNodeId: PublicKey, previousKnownAddress: Option[InetSocketAddress], offlineChannels: Set[HasCommitments]) = {
    getPeer(remoteNodeId) match {
      case Some(peer) => peer
      case None =>
        log.info(s"creating new peer current=${context.children.size}")
        val peer = context.actorOf(Peer.props(nodeParams, remoteNodeId, authenticator, watcher, router, relayer, wallet), name = peerActorName(remoteNodeId))
        peer ! Peer.Init(previousKnownAddress, offlineChannels)
        peer
    }
  }

  override def unhandled(message: Any): Unit = log.warning(s"unhandled message=$message")

  // we resume failing peers because they may have open channels that we don't want to close abruptly
  override val supervisorStrategy = OneForOneStrategy(loggingEnabled = true) { case _ => SupervisorStrategy.Resume }
}

object Switchboard extends Logging {

  def props(nodeParams: NodeParams, authenticator: ActorRef, watcher: ActorRef, router: ActorRef, relayer: ActorRef, wallet: EclairWallet) = Props(new Switchboard(nodeParams, authenticator, watcher, router, relayer, wallet))

  def peerActorName(remoteNodeId: PublicKey): String = s"peer-$remoteNodeId"

  /**
<<<<<<< HEAD
    * If we have stopped eclair while it was forwarding HTLCs, it is possible that we are in a state were an incoming HTLC
    * was committed by both sides, but we didn't have time to send and/or sign the corresponding HTLC to the downstream node.
    *
    * In that case, if we do nothing, the incoming HTLC will eventually expire and we won't lose money, but the channel will
    * get closed, which is a major inconvenience.
    *
    * This check will detect this and will allow us to fast-fail HTLCs and thus preserve channels.
    */
=======
   * If we have stopped eclair while it was forwarding HTLCs, it is possible that we are in a state were an incoming HTLC
   * was committed by both sides, but we didn't have time to send and/or sign the corresponding HTLC to the downstream node.
   *
   * In that case, if we do nothing, the incoming HTLC will eventually expire and we won't lose money, but the channel will
   * get closed, which is a major inconvenience.
   *
   * This check will detect this and will allow us to fast-fail HTLCs and thus preserve channels.
   */
>>>>>>> fbdb369e
  def checkBrokenHtlcsLink(channels: Seq[HasCommitments], privateKey: PrivateKey, features: ByteVector): Seq[UpdateAddHtlc] = {

    // We are interested in incoming HTLCs, that have been *cross-signed* (otherwise they wouldn't have been relayed).
    // They signed it first, so the HTLC will first appear in our commitment tx, and later on in their commitment when
    // we subsequently sign it. That's why we need to look in *their* commitment with direction=OUT.
    val htlcs_in = channels
      .flatMap(_.commitments.remoteCommit.spec.htlcs)
      .filter(_.direction == OUT)
      .map(_.add)
      .map(Relayer.decryptPacket(_, privateKey, features))
      .collect { case Right(RelayPayload(add, _, _)) => add } // we only consider htlcs that are relayed, not the ones for which we are the final node

    // Here we do it differently because we need the origin information.
    val relayed_out = channels
      .flatMap(_.commitments.originChannels.values)
      .collect { case r: Origin.Relayed => r }
      .toSet

    val htlcs_broken = htlcs_in.filterNot(htlc_in => relayed_out.exists(r => r.originChannelId == htlc_in.channelId && r.originHtlcId == htlc_in.id))

    logger.info(s"htlcs_in=${htlcs_in.size} htlcs_out=${relayed_out.size} htlcs_broken=${htlcs_broken.size}")

    htlcs_broken
  }

  /**
   * We store [[CMD_FULFILL_HTLC]]/[[CMD_FAIL_HTLC]]/[[CMD_FAIL_MALFORMED_HTLC]]
   * in a database (see [[fr.acinq.eclair.payment.CommandBuffer]]) because we
   * don't want to lose preimages, or to forget to fail incoming htlcs, which
   * would lead to unwanted channel closings.
   *
   * Because of the way our watcher works, in a scenario where a downstream
   * channel has gone to the blockchain, it may send several times the same
   * command, and the upstream channel may have disappeared in the meantime.
   *
   * That's why we need to periodically clean up the pending relay db.
   */
  def cleanupRelayDb(channels: Seq[HasCommitments], relayDb: PendingRelayDb): Int = {

    // We are interested in incoming HTLCs, that have been *cross-signed* (otherwise they wouldn't have been relayed).
    // If the HTLC is not in their commitment, it means that we have already fulfilled/failed it and that we can remove
    // the command from the pending relay db.
    val channel2Htlc: Set[(ByteVector32, Long)] =
    channels
      .flatMap(_.commitments.remoteCommit.spec.htlcs)
      .filter(_.direction == OUT)
      .map(htlc => (htlc.add.channelId, htlc.add.id))
      .toSet

    val pendingRelay: Set[(ByteVector32, Long)] = relayDb.listPendingRelay()

    val toClean = pendingRelay -- channel2Htlc

    toClean.foreach {
      case (channelId, htlcId) =>
        logger.info(s"cleaning up channelId=$channelId htlcId=$htlcId from relay db")
        relayDb.removePendingRelay(channelId, htlcId)
    }
    toClean.size
  }

}

class HtlcReaper extends Actor with ActorLogging {

  context.system.eventStream.subscribe(self, classOf[ChannelStateChanged])

  override def receive: Receive = {
    case initialHtlcs: Seq[UpdateAddHtlc]@unchecked => context become main(initialHtlcs)
  }

  def main(htlcs: Seq[UpdateAddHtlc]): Receive = {
    case ChannelStateChanged(channel, _, _, WAIT_FOR_INIT_INTERNAL | OFFLINE | SYNCING, NORMAL | SHUTDOWN | CLOSING, data: HasCommitments) =>
      val acked = htlcs
        .filter(_.channelId == data.channelId) // only consider htlcs related to this channel
        .filter {
          case htlc if Commitments.getHtlcCrossSigned(data.commitments, IN, htlc.id).isDefined =>
            // this htlc is cross signed in the current commitment, we can fail it
            log.info(s"failing broken htlc=$htlc")
            channel ! CMD_FAIL_HTLC(htlc.id, Right(TemporaryNodeFailure), commit = true)
            false // the channel may very well be disconnected before we sign (=ack) the fail, so we keep it for now
          case _ =>
            true // the htlc has already been failed, we can forget about it now
        }
      acked.foreach(htlc => log.info(s"forgetting htlc id=${htlc.id} channelId=${htlc.channelId}"))
      context become main(htlcs diff acked)
  }


}<|MERGE_RESOLUTION|>--- conflicted
+++ resolved
@@ -27,21 +27,12 @@
 import fr.acinq.eclair.channel.{HasCommitments, _}
 import fr.acinq.eclair.db.PendingRelayDb
 import fr.acinq.eclair.payment.Relayer.RelayPayload
-<<<<<<< HEAD
-import fr.acinq.eclair.payment.{Relayed, Relayer}
-=======
 import fr.acinq.eclair.payment.{Origin, Relayer}
 import fr.acinq.eclair.router.Rebroadcast
->>>>>>> fbdb369e
 import fr.acinq.eclair.transactions.{IN, OUT}
 import fr.acinq.eclair.wire.{TemporaryNodeFailure, UpdateAddHtlc}
 import grizzled.slf4j.Logging
 import scodec.bits.ByteVector
-<<<<<<< HEAD
-
-import scala.util.Success
-=======
->>>>>>> fbdb369e
 
 /**
  * Ties network connections to peers.
@@ -156,16 +147,6 @@
   def peerActorName(remoteNodeId: PublicKey): String = s"peer-$remoteNodeId"
 
   /**
-<<<<<<< HEAD
-    * If we have stopped eclair while it was forwarding HTLCs, it is possible that we are in a state were an incoming HTLC
-    * was committed by both sides, but we didn't have time to send and/or sign the corresponding HTLC to the downstream node.
-    *
-    * In that case, if we do nothing, the incoming HTLC will eventually expire and we won't lose money, but the channel will
-    * get closed, which is a major inconvenience.
-    *
-    * This check will detect this and will allow us to fast-fail HTLCs and thus preserve channels.
-    */
-=======
    * If we have stopped eclair while it was forwarding HTLCs, it is possible that we are in a state were an incoming HTLC
    * was committed by both sides, but we didn't have time to send and/or sign the corresponding HTLC to the downstream node.
    *
@@ -174,7 +155,6 @@
    *
    * This check will detect this and will allow us to fast-fail HTLCs and thus preserve channels.
    */
->>>>>>> fbdb369e
   def checkBrokenHtlcsLink(channels: Seq[HasCommitments], privateKey: PrivateKey, features: ByteVector): Seq[UpdateAddHtlc] = {
 
     // We are interested in incoming HTLCs, that have been *cross-signed* (otherwise they wouldn't have been relayed).
