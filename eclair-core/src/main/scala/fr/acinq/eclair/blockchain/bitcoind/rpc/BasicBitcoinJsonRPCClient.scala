/*
 * Copyright 2018 ACINQ SAS
 *
 * Licensed under the Apache License, Version 2.0 (the "License");
 * you may not use this file except in compliance with the License.
 * You may obtain a copy of the License at
 *
 *     http://www.apache.org/licenses/LICENSE-2.0
 *
 * Unless required by applicable law or agreed to in writing, software
 * distributed under the License is distributed on an "AS IS" BASIS,
 * WITHOUT WARRANTIES OR CONDITIONS OF ANY KIND, either express or implied.
 * See the License for the specific language governing permissions and
 * limitations under the License.
 */

package fr.acinq.eclair.blockchain.bitcoind.rpc

<<<<<<< HEAD
import akka.actor.ActorSystem
import com.ning.http.client._
import org.json4s.DefaultFormats
import org.json4s.JsonAST.{JInt, JNull, JString, JValue}
import org.json4s.jackson.JsonMethods.parse
import org.json4s.jackson.Serialization._

import scala.concurrent.ExecutionContext.Implicits.global
import scala.concurrent.{ExecutionContext, Future, Promise}

class BasicBitcoinJsonRPCClient(config: AsyncHttpClientConfig, host: String, port: Int, ssl: Boolean)(implicit system: ActorSystem) extends BitcoinJsonRPCClient {

  def this(user: String, password: String, host: String = "127.0.0.1", port: Int = 8332, ssl: Boolean = false)(implicit system: ActorSystem) = this(
    new AsyncHttpClientConfig.Builder()
      .setRealm(new Realm.RealmBuilder().setPrincipal(user).setPassword(password).setUsePreemptiveAuth(true).setScheme(Realm.AuthScheme.BASIC).build)
      .build,
    host,
    port,
    ssl
  )

  val client: AsyncHttpClient = new AsyncHttpClient(config)

  implicit val formats = DefaultFormats.withBigDecimal
=======
import com.softwaremill.sttp._
import com.softwaremill.sttp.json4s._
import org.json4s.DefaultFormats
import org.json4s.JsonAST.JValue
import org.json4s.jackson.Serialization

import scala.concurrent.{ExecutionContext, Future}

class BasicBitcoinJsonRPCClient(user: String, password: String, host: String = "127.0.0.1", port: Int = 8332, ssl: Boolean = false)(implicit http: SttpBackend[Future, Nothing]) extends BitcoinJsonRPCClient {

  val scheme = if (ssl) "https" else "http"
  implicit val formats = DefaultFormats.withBigDecimal
  implicit val serialization = Serialization
>>>>>>> fa1b2e4c

  override def invoke(method: String, params: Any*)(implicit ec: ExecutionContext): Future[JValue] =
    invoke(JsonRPCRequest(method = method, params = params))

  def jsonResponse2Exception(jsonRPCResponse: JsonRPCResponse): JsonRPCResponse = jsonRPCResponse match {
    case JsonRPCResponse(_, Some(error), _) => throw JsonRPCError(error)
    case o => o
  }

<<<<<<< HEAD
  def invoke(request: JsonRPCRequest)(implicit ec: ExecutionContext): Future[JValue] = {
    val promise = Promise[JValue]()
    client
      .preparePost((if (ssl) "https" else "http") + s"://$host:$port/")
      .addHeader("Content-Type", "application/json")
      .setBody(write(request))
      .execute(new AsyncCompletionHandler[Unit] {
        override def onCompleted(response: Response): Unit =
          try {
            val jvalue = parse(response.getResponseBody, useBigDecimalForDouble = true)
            val jerror = jvalue \ "error"
            val result = jvalue \ "result"
            if (jerror != JNull) {
              for {
                JInt(code) <- jerror \ "code"
                JString(message) <- jerror \ "message"
              } yield promise.failure(new JsonRPCError(Error(code.toInt, message)))
            } else {
              promise.success(result)
            }
          } catch {
            case t: Throwable => promise.failure(t)
          }

        override def onThrowable(t: Throwable): Unit = promise.failure(t)
      })
    promise.future
  }

  def invoke(request: Seq[(String, Seq[Any])])(implicit ec: ExecutionContext): Future[Seq[JValue]] = ???
=======
  def invoke(requests: Seq[JsonRPCRequest])(implicit ec: ExecutionContext): Future[Seq[JsonRPCResponse]] =
    for {
      res <- sttp
        .post(uri"$scheme://$host:$port")
        .body(requests)
        .auth.basic(user, password)
        .response(asJson[Seq[JsonRPCResponse]])
        .send()
    } yield res.unsafeBody
>>>>>>> fa1b2e4c

}<|MERGE_RESOLUTION|>--- conflicted
+++ resolved
@@ -16,32 +16,6 @@
 
 package fr.acinq.eclair.blockchain.bitcoind.rpc
 
-<<<<<<< HEAD
-import akka.actor.ActorSystem
-import com.ning.http.client._
-import org.json4s.DefaultFormats
-import org.json4s.JsonAST.{JInt, JNull, JString, JValue}
-import org.json4s.jackson.JsonMethods.parse
-import org.json4s.jackson.Serialization._
-
-import scala.concurrent.ExecutionContext.Implicits.global
-import scala.concurrent.{ExecutionContext, Future, Promise}
-
-class BasicBitcoinJsonRPCClient(config: AsyncHttpClientConfig, host: String, port: Int, ssl: Boolean)(implicit system: ActorSystem) extends BitcoinJsonRPCClient {
-
-  def this(user: String, password: String, host: String = "127.0.0.1", port: Int = 8332, ssl: Boolean = false)(implicit system: ActorSystem) = this(
-    new AsyncHttpClientConfig.Builder()
-      .setRealm(new Realm.RealmBuilder().setPrincipal(user).setPassword(password).setUsePreemptiveAuth(true).setScheme(Realm.AuthScheme.BASIC).build)
-      .build,
-    host,
-    port,
-    ssl
-  )
-
-  val client: AsyncHttpClient = new AsyncHttpClient(config)
-
-  implicit val formats = DefaultFormats.withBigDecimal
-=======
 import com.softwaremill.sttp._
 import com.softwaremill.sttp.json4s._
 import org.json4s.DefaultFormats
@@ -55,48 +29,15 @@
   val scheme = if (ssl) "https" else "http"
   implicit val formats = DefaultFormats.withBigDecimal
   implicit val serialization = Serialization
->>>>>>> fa1b2e4c
 
   override def invoke(method: String, params: Any*)(implicit ec: ExecutionContext): Future[JValue] =
-    invoke(JsonRPCRequest(method = method, params = params))
+    invoke(Seq(JsonRPCRequest(method = method, params = params))).map(l => jsonResponse2Exception(l.head).result)
 
   def jsonResponse2Exception(jsonRPCResponse: JsonRPCResponse): JsonRPCResponse = jsonRPCResponse match {
     case JsonRPCResponse(_, Some(error), _) => throw JsonRPCError(error)
     case o => o
   }
 
-<<<<<<< HEAD
-  def invoke(request: JsonRPCRequest)(implicit ec: ExecutionContext): Future[JValue] = {
-    val promise = Promise[JValue]()
-    client
-      .preparePost((if (ssl) "https" else "http") + s"://$host:$port/")
-      .addHeader("Content-Type", "application/json")
-      .setBody(write(request))
-      .execute(new AsyncCompletionHandler[Unit] {
-        override def onCompleted(response: Response): Unit =
-          try {
-            val jvalue = parse(response.getResponseBody, useBigDecimalForDouble = true)
-            val jerror = jvalue \ "error"
-            val result = jvalue \ "result"
-            if (jerror != JNull) {
-              for {
-                JInt(code) <- jerror \ "code"
-                JString(message) <- jerror \ "message"
-              } yield promise.failure(new JsonRPCError(Error(code.toInt, message)))
-            } else {
-              promise.success(result)
-            }
-          } catch {
-            case t: Throwable => promise.failure(t)
-          }
-
-        override def onThrowable(t: Throwable): Unit = promise.failure(t)
-      })
-    promise.future
-  }
-
-  def invoke(request: Seq[(String, Seq[Any])])(implicit ec: ExecutionContext): Future[Seq[JValue]] = ???
-=======
   def invoke(requests: Seq[JsonRPCRequest])(implicit ec: ExecutionContext): Future[Seq[JsonRPCResponse]] =
     for {
       res <- sttp
@@ -106,6 +47,5 @@
         .response(asJson[Seq[JsonRPCResponse]])
         .send()
     } yield res.unsafeBody
->>>>>>> fa1b2e4c
 
 }