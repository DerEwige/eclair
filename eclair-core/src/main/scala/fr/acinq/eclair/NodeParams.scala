--- conflicted
+++ resolved
@@ -257,17 +257,11 @@
       reserveToFundingRatio = config.getDouble("reserve-to-funding-ratio"),
       maxReserveToFundingRatio = config.getDouble("max-reserve-to-funding-ratio"),
       db = database,
-<<<<<<< HEAD
       revocationTimeout = FiniteDuration(config.getDuration("revocation-timeout", TimeUnit.SECONDS), TimeUnit.SECONDS),
+      authTimeout = FiniteDuration(config.getDuration("auth-timeout", TimeUnit.SECONDS), TimeUnit.SECONDS),
+      initTimeout = FiniteDuration(config.getDuration("init-timeout", TimeUnit.SECONDS), TimeUnit.SECONDS),
       pingInterval = FiniteDuration(config.getDuration("ping-interval", TimeUnit.SECONDS), TimeUnit.SECONDS),
       pingTimeout = FiniteDuration(config.getDuration("ping-timeout", TimeUnit.SECONDS), TimeUnit.SECONDS),
-=======
-      revocationTimeout = FiniteDuration(config.getDuration("revocation-timeout").getSeconds, TimeUnit.SECONDS),
-      authTimeout = FiniteDuration(config.getDuration("auth-timeout").getSeconds, TimeUnit.SECONDS),
-      initTimeout = FiniteDuration(config.getDuration("init-timeout").getSeconds, TimeUnit.SECONDS),
-      pingInterval = FiniteDuration(config.getDuration("ping-interval").getSeconds, TimeUnit.SECONDS),
-      pingTimeout = FiniteDuration(config.getDuration("ping-timeout").getSeconds, TimeUnit.SECONDS),
->>>>>>> 5fe6f675
       pingDisconnect = config.getBoolean("ping-disconnect"),
       autoReconnect = config.getBoolean("auto-reconnect"),
       initialRandomReconnectDelay = FiniteDuration(config.getDuration("initial-random-reconnect-delay", TimeUnit.SECONDS), TimeUnit.SECONDS),
