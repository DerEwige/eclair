--- conflicted
+++ resolved
@@ -45,168 +45,7 @@
 /**
  * Created by PM on 24/05/2016.
  */
-<<<<<<< HEAD
-
-case class RouterConf(randomizeRouteSelection: Boolean,
-                      channelExcludeDuration: FiniteDuration,
-                      routerBroadcastInterval: FiniteDuration,
-                      networkStatsRefreshInterval: FiniteDuration,
-                      requestNodeAnnouncements: Boolean,
-                      encodingType: EncodingType,
-                      channelRangeChunkSize: Int,
-                      channelQueryChunkSize: Int,
-                      searchMaxFeeBase: Satoshi,
-                      searchMaxFeePct: Double,
-                      searchMaxRouteLength: Int,
-                      searchMaxCltv: CltvExpiryDelta,
-                      searchHeuristicsEnabled: Boolean,
-                      searchRatioCltv: Double,
-                      searchRatioChannelAge: Double,
-                      searchRatioChannelCapacity: Double)
-
-// @formatter:off
-case class ChannelDesc(shortChannelId: ShortChannelId, a: PublicKey, b: PublicKey)
-case class PublicChannel(ann: ChannelAnnouncement, fundingTxid: ByteVector32, capacity: Satoshi, update_1_opt: Option[ChannelUpdate], update_2_opt: Option[ChannelUpdate]) {
-  update_1_opt.foreach(u => assert(Announcements.isNode1(u.channelFlags)))
-  update_2_opt.foreach(u => assert(!Announcements.isNode1(u.channelFlags)))
-
-  def getNodeIdSameSideAs(u: ChannelUpdate): PublicKey = if (Announcements.isNode1(u.channelFlags)) ann.nodeId1 else ann.nodeId2
-
-  def getChannelUpdateSameSideAs(u: ChannelUpdate): Option[ChannelUpdate] = if (Announcements.isNode1(u.channelFlags)) update_1_opt else update_2_opt
-
-  def updateChannelUpdateSameSideAs(u: ChannelUpdate): PublicChannel = if (Announcements.isNode1(u.channelFlags)) copy(update_1_opt = Some(u)) else copy(update_2_opt = Some(u))
-}
-case class PrivateChannel(localNodeId: PublicKey, remoteNodeId: PublicKey, update_1_opt: Option[ChannelUpdate], update_2_opt: Option[ChannelUpdate]) {
-  val (nodeId1, nodeId2) = if (Announcements.isNode1(localNodeId, remoteNodeId)) (localNodeId, remoteNodeId) else (remoteNodeId, localNodeId)
-
-  def getNodeIdSameSideAs(u: ChannelUpdate): PublicKey = if (Announcements.isNode1(u.channelFlags)) nodeId1 else nodeId2
-
-  def getChannelUpdateSameSideAs(u: ChannelUpdate): Option[ChannelUpdate] = if (Announcements.isNode1(u.channelFlags)) update_1_opt else update_2_opt
-
-  def updateChannelUpdateSameSideAs(u: ChannelUpdate): PrivateChannel = if (Announcements.isNode1(u.channelFlags)) copy(update_1_opt = Some(u)) else copy(update_2_opt = Some(u))
-}
-// @formatter:on
-
-case class AssistedChannel(extraHop: ExtraHop, nextNodeId: PublicKey, htlcMaximum: MilliSatoshi)
-
-trait Hop {
-  /** @return the id of the start node. */
-  def nodeId: PublicKey
-
-  /** @return the id of the end node. */
-  def nextNodeId: PublicKey
-
-  /**
-   * @param amount amount to be forwarded.
-   * @return total fee required by the current hop.
-   */
-  def fee(amount: MilliSatoshi): MilliSatoshi
-
-  /** @return cltv delta required by the current hop. */
-  def cltvExpiryDelta: CltvExpiryDelta
-}
-
-/**
- * A directed hop between two connected nodes using a specific channel.
- *
- * @param nodeId     id of the start node.
- * @param nextNodeId id of the end node.
- * @param lastUpdate last update of the channel used for the hop.
- */
-case class ChannelHop(nodeId: PublicKey, nextNodeId: PublicKey, lastUpdate: ChannelUpdate) extends Hop {
-  override lazy val cltvExpiryDelta = lastUpdate.cltvExpiryDelta
-
-  override def fee(amount: MilliSatoshi): MilliSatoshi = nodeFee(lastUpdate.feeBaseMsat, lastUpdate.feeProportionalMillionths, amount)
-}
-
-/**
- * A directed hop between two trampoline nodes.
- * These nodes need not be connected and we don't need to know a route between them.
- * The start node will compute the route to the end node itself when it receives our payment.
- *
- * @param nodeId          id of the start node.
- * @param nextNodeId      id of the end node.
- * @param cltvExpiryDelta cltv expiry delta.
- * @param fee             total fee for that hop.
- */
-case class NodeHop(nodeId: PublicKey, nextNodeId: PublicKey, cltvExpiryDelta: CltvExpiryDelta, fee: MilliSatoshi) extends Hop {
-  override def fee(amount: MilliSatoshi): MilliSatoshi = fee
-}
-
-case class RouteParams(randomize: Boolean, maxFeeBase: MilliSatoshi, maxFeePct: Double, routeMaxLength: Int, routeMaxCltv: CltvExpiryDelta, ratios: Option[WeightRatios])
-
-case class RouteRequest(source: PublicKey,
-                        target: PublicKey,
-                        amount: MilliSatoshi,
-                        assistedRoutes: Seq[Seq[ExtraHop]] = Nil,
-                        ignoreNodes: Set[PublicKey] = Set.empty,
-                        ignoreChannels: Set[ChannelDesc] = Set.empty,
-                        routeParams: Option[RouteParams] = None)
-
-case class FinalizeRoute(hops: Seq[PublicKey], assistedRoutes: Seq[Seq[ExtraHop]] = Nil)
-
-case class RouteResponse(hops: Seq[ChannelHop], ignoreNodes: Set[PublicKey], ignoreChannels: Set[ChannelDesc], allowEmpty: Boolean = false) {
-  require(allowEmpty || hops.nonEmpty, "route cannot be empty")
-}
-
-// @formatter:off
-/** This is used when we get a TemporaryChannelFailure, to give time for the channel to recover (note that exclusions are directed) */
-case class ExcludeChannel(desc: ChannelDesc)
-case class LiftChannelExclusion(desc: ChannelDesc)
-// @formatter:on
-
-case class SendChannelQuery(remoteNodeId: PublicKey, to: ActorRef, flags_opt: Option[QueryChannelRangeTlv])
-
-case object GetNetworkStats
-
-case class GetNetworkStatsResponse(stats: Option[NetworkStats])
-
-case object GetRoutingState
-
-case class RoutingState(channels: Iterable[PublicChannel], nodes: Iterable[NodeAnnouncement])
-
-// @formatter:off
-sealed trait GossipOrigin
-/** Gossip that we received from a remote peer. */
-case class RemoteGossip(peer: ActorRef) extends GossipOrigin
-/** Gossip that was generated by our node. */
-case object LocalGossip extends GossipOrigin
-
-case class Stash(updates: Map[ChannelUpdate, Set[GossipOrigin]], nodes: Map[NodeAnnouncement, Set[GossipOrigin]])
-case class Rebroadcast(channels: Map[ChannelAnnouncement, Set[GossipOrigin]], updates: Map[ChannelUpdate, Set[GossipOrigin]], nodes: Map[NodeAnnouncement, Set[GossipOrigin]])
-// @formatter:on
-
-case class ShortChannelIdAndFlag(shortChannelId: ShortChannelId, flag: Long)
-
-case class Sync(pending: List[RoutingMessage], total: Int)
-
-case class Data(nodes: Map[PublicKey, NodeAnnouncement],
-                channels: SortedMap[ShortChannelId, PublicChannel],
-                stats: Option[NetworkStats],
-                stash: Stash,
-                awaiting: Map[ChannelAnnouncement, Seq[RemoteGossip]], // note: this is a seq because we want to preserve order: first actor is the one who we need to send a tcp-ack when validation is done
-                privateChannels: Map[ShortChannelId, PrivateChannel], // short_channel_id -> node_id
-                excludedChannels: Set[ChannelDesc], // those channels are temporarily excluded from route calculation, because their node returned a TemporaryChannelFailure
-                graph: DirectedGraph,
-                sync: Map[PublicKey, Sync] // keep tracks of channel range queries sent to each peer. If there is an entry in the map, it means that there is an ongoing query
-                // for which we have not yet received an 'end' message
-               )
-
-// @formatter:off
-sealed trait State
-case object NORMAL extends State
-
-case object TickBroadcast
-case object TickPruneStaleChannels
-case object TickComputeNetworkStats
-// @formatter:on
-
-class Router(val nodeParams: NodeParams, watcher: ActorRef, initialized: Option[Promise[Done]] = None) extends FSMDiagnosticActorLogging[State, Data] {
-
-  import Router._
-=======
 class Router(val nodeParams: NodeParams, watcher: ActorRef, initialized: Option[Promise[Done]] = None) extends FSMDiagnosticActorLogging[Router.State, Router.Data] {
->>>>>>> 5fe6f675
 
   import ExecutionContext.Implicits.global
   import Router._
@@ -231,23 +70,9 @@
     val initChannels = channels
     // this will be used to calculate routes
     val graph = DirectedGraph.makeGraph(initChannels)
-<<<<<<< HEAD
-=======
-    val initNodes = nodes.map(n => n.nodeId -> n).toMap
     // send events for remaining channels/nodes
     context.system.eventStream.publish(ChannelsDiscovered(initChannels.values.map(pc => SingleChannelDiscovered(pc.ann, pc.capacity, pc.update_1_opt, pc.update_2_opt))))
     context.system.eventStream.publish(ChannelUpdatesReceived(initChannels.values.flatMap(pc => pc.update_1_opt ++ pc.update_2_opt ++ Nil)))
-    context.system.eventStream.publish(NodesDiscovered(initNodes.values))
-
-    // watch the funding tx of all these channels
-    // note: some of them may already have been spent, in that case we will receive the watch event immediately
-    initChannels.values.foreach { pc =>
-      val txid = pc.fundingTxid
-      val TxCoordinates(_, _, outputIndex) = ShortChannelId.coordinates(pc.ann.shortChannelId)
-      val fundingOutputScript = write(pay2wsh(Scripts.multiSig2of2(pc.ann.bitcoinKey1, pc.ann.bitcoinKey2)))
-      watcher ! WatchSpentBasic(self, txid, outputIndex, fundingOutputScript, BITCOIN_FUNDING_EXTERNAL_CHANNEL_SPENT(pc.ann.shortChannelId))
-    }
->>>>>>> 5fe6f675
 
     // On Android we don't watch the funding tx outputs of public channels
 
@@ -256,60 +81,10 @@
 
     log.info(s"initialization completed, ready to process messages")
     Try(initialized.map(_.success(Done)))
-    startWith(NORMAL, Data(Map.empty, initChannels, None, Stash(Map.empty, Map.empty), awaiting = Map.empty, privateChannels = Map.empty, excludedChannels = Set.empty, graph, sync = Map.empty))
+    startWith(NORMAL, Data(Map.empty, initChannels, stats, Stash(Map.empty, Map.empty), rebroadcast = Rebroadcast(channels = Map.empty, updates = Map.empty, nodes = Map.empty), awaiting = Map.empty, privateChannels = Map.empty, excludedChannels = Set.empty, graph, sync = Map.empty))
   }
 
   when(NORMAL) {
-<<<<<<< HEAD
-    case Event(LocalChannelUpdate(_, _, shortChannelId, remoteNodeId, channelAnnouncement_opt, u, _), d: Data) =>
-      d.channels.get(shortChannelId) match {
-        case Some(_) =>
-          // channel has already been announced and router knows about it, we can process the channel_update
-          stay using handle(u, LocalGossip, d)
-        case None =>
-          channelAnnouncement_opt match {
-            case Some(c) if d.awaiting.contains(c) =>
-              // channel is currently being verified, we can process the channel_update right away (it will be stashed)
-              stay using handle(u, LocalGossip, d)
-            case Some(c) =>
-              // channel wasn't announced but here is the announcement, we will process it *before* the channel_update
-              watcher ! ValidateRequest(c)
-              val d1 = d.copy(awaiting = d.awaiting + (c -> Nil)) // no origin
-              // On android we don't track pruned channels in our db
-              stay using handle(u, LocalGossip, d1)
-            case None if d.privateChannels.contains(shortChannelId) =>
-              // channel isn't announced but we already know about it, we can process the channel_update
-              stay using handle(u, LocalGossip, d)
-            case None =>
-              // channel isn't announced and we never heard of it (maybe it is a private channel or maybe it is a public channel that doesn't yet have 6 confirmations)
-              // let's create a corresponding private channel and process the channel_update
-              log.info("adding unannounced local channel to remote={} shortChannelId={}", remoteNodeId, shortChannelId)
-              stay using handle(u, LocalGossip, d.copy(privateChannels = d.privateChannels + (shortChannelId -> PrivateChannel(nodeParams.nodeId, remoteNodeId, None, None))))
-          }
-      }
-
-    case Event(LocalChannelDown(_, channelId, shortChannelId, remoteNodeId), d: Data) =>
-      // a local channel has permanently gone down
-      if (d.channels.contains(shortChannelId)) {
-        // the channel was public, we will receive (or have already received) a WatchEventSpentBasic event, that will trigger a clean up of the channel
-        // so let's not do anything here
-        stay
-      } else if (d.privateChannels.contains(shortChannelId)) {
-        // the channel was private or public-but-not-yet-announced, let's do the clean up
-        log.debug("removing private local channel and channel_update for channelId={} shortChannelId={}", channelId, shortChannelId)
-        val desc1 = ChannelDesc(shortChannelId, nodeParams.nodeId, remoteNodeId)
-        val desc2 = ChannelDesc(shortChannelId, remoteNodeId, nodeParams.nodeId)
-        // we remove the corresponding updates from the graph
-        val graph1 = d.graph
-          .removeEdge(desc1)
-          .removeEdge(desc2)
-        // and we remove the channel and channel_update from our state
-        stay using d.copy(privateChannels = d.privateChannels - shortChannelId, graph = graph1)
-      } else {
-        stay
-      }
-=======
->>>>>>> 5fe6f675
 
     case Event(SyncProgress(progress), d: Data) =>
       if (d.stats.isEmpty && progress == 1.0 && d.channels.nonEmpty) {
@@ -325,74 +100,15 @@
       sender ! GetNetworkStatsResponse(d.stats)
       stay
 
-<<<<<<< HEAD
-    case Event(WatchEventSpentBasic(BITCOIN_FUNDING_EXTERNAL_CHANNEL_SPENT(shortChannelId)), d) if d.channels.contains(shortChannelId) =>
-      val lostChannel = d.channels(shortChannelId).ann
-      log.info("funding tx of channelId={} has been spent", shortChannelId)
-      // we need to remove nodes that aren't tied to any channels anymore
-      val channels1 = d.channels - lostChannel.shortChannelId
-      val lostNodes = Seq(lostChannel.nodeId1, lostChannel.nodeId2).filterNot(nodeId => hasChannels(nodeId, channels1.values))
-      // let's clean the db and send the events
-      log.info("pruning shortChannelId={} (spent)", shortChannelId)
-      db.removeChannel(shortChannelId) // NB: this also removes channel updates
-      // we also need to remove updates from the graph
-      val graph1 = d.graph
-        .removeEdge(ChannelDesc(lostChannel.shortChannelId, lostChannel.nodeId1, lostChannel.nodeId2))
-        .removeEdge(ChannelDesc(lostChannel.shortChannelId, lostChannel.nodeId2, lostChannel.nodeId1))
-
-      context.system.eventStream.publish(ChannelLost(shortChannelId))
-      lostNodes.foreach {
-        nodeId =>
-          log.info("pruning nodeId={} (spent)", nodeId)
-          db.removeNode(nodeId)
-          context.system.eventStream.publish(NodeLost(nodeId))
-      }
-      stay using d.copy(nodes = d.nodes -- lostNodes, channels = d.channels - shortChannelId, graph = graph1)
-
     case Event(TickBroadcast, d) =>
-      // On Android we don't rebroadcast announcements
-      stay
-=======
-    case Event(TickBroadcast, d) =>
-      if (d.rebroadcast.channels.isEmpty && d.rebroadcast.updates.isEmpty && d.rebroadcast.nodes.isEmpty) {
-        stay
-      } else {
-        log.debug("broadcasting routing messages")
-        log.debug("staggered broadcast details: channels={} updates={} nodes={}", d.rebroadcast.channels.size, d.rebroadcast.updates.size, d.rebroadcast.nodes.size)
-        context.system.eventStream.publish(d.rebroadcast)
-        stay using d.copy(rebroadcast = Rebroadcast(channels = Map.empty, updates = Map.empty, nodes = Map.empty))
-      }
->>>>>>> 5fe6f675
+       // On Android we don't rebroadcast announcements
+      stay
 
     case Event(TickComputeNetworkStats, d) =>
       stay
 
     case Event(TickPruneStaleChannels, d) =>
-<<<<<<< HEAD
-      // first we select channels that we will prune
-      val staleChannels = getStaleChannels(d.channels.values, nodeParams.currentBlockHeight)
-      val staleChannelIds = staleChannels.map(_.ann.shortChannelId)
-      val channels1 = d.channels -- staleChannelIds
-
-      // let's clean the db and send the events
-      db.removeChannels(staleChannelIds) // NB: this also removes channel updates
-      // On Android we don't track pruned channels in our db
-      staleChannelIds.foreach { shortChannelId =>
-        log.info("pruning shortChannelId={} (stale)", shortChannelId)
-        context.system.eventStream.publish(ChannelLost(shortChannelId))
-      }
-
-      val staleChannelsToRemove = new mutable.MutableList[ChannelDesc]
-      staleChannels.foreach(ca => {
-        staleChannelsToRemove += ChannelDesc(ca.ann.shortChannelId, ca.ann.nodeId1, ca.ann.nodeId2)
-        staleChannelsToRemove += ChannelDesc(ca.ann.shortChannelId, ca.ann.nodeId2, ca.ann.nodeId1)
-      })
-
-      val graph1 = d.graph.removeEdges(staleChannelsToRemove)
-      stay using d.copy(channels = channels1, graph = graph1)
-=======
       stay using StaleChannels.handlePruneStaleChannels(d, nodeParams.db.network, nodeParams.currentBlockHeight)
->>>>>>> 5fe6f675
 
     case Event(ExcludeChannel(desc@ChannelDesc(shortChannelId, nodeId, _)), d) =>
       val banDuration = nodeParams.routerConf.channelExcludeDuration
@@ -437,68 +153,6 @@
       log.warning("message {} for wrong chain {}, we're on {}", routingMessage, routingMessage.chainHash, nodeParams.chainHash)
       stay
 
-<<<<<<< HEAD
-    case Event(u: ChannelUpdate, d: Data) =>
-      // it was sent by us (e.g. the payment lifecycle); routing messages that are sent by our peers are wrapped in a PeerRoutingMessage
-      log.debug("received channel update from {}", sender)
-      stay using handle(u, LocalGossip, d)
-
-    case Event(PeerRoutingMessage(transport, remoteNodeId, u: ChannelUpdate), d) =>
-      sender ! TransportHandler.ReadAck(u)
-      log.debug("received channel update for shortChannelId={}", u.shortChannelId)
-      stay using handle(u, RemoteGossip(sender), d, remoteNodeId_opt = Some(remoteNodeId), transport_opt = Some(transport))
-
-    case Event(PeerRoutingMessage(_, _, c: ChannelAnnouncement), d) =>
-      log.debug("received channel announcement for shortChannelId={} nodeId1={} nodeId2={}", c.shortChannelId, c.nodeId1, c.nodeId2)
-      if (d.channels.contains(c.shortChannelId)) {
-        sender ! TransportHandler.ReadAck(c)
-        log.debug("ignoring {} (duplicate)", c)
-        stay
-      } else if (d.awaiting.contains(c)) {
-        sender ! TransportHandler.ReadAck(c)
-        log.debug("ignoring {} (being verified)", c)
-        // adding the sender to the list of origins so that we don't send back the same announcement to this peer later
-        val origins = d.awaiting(c) :+ RemoteGossip(sender)
-        stay using d.copy(awaiting = d.awaiting + (c -> origins))
-      } else if (!Announcements.checkSigs(c)) {
-        // On Android we don't track pruned channels in our db
-        sender ! TransportHandler.ReadAck(c)
-        log.warning("bad signature for announcement {}", c)
-        sender ! InvalidSignature(c)
-        stay
-      } else {
-        // On Android, after checking the sig we remove as much data as possible to reduce RAM consumption
-        val c1 = c.copy(
-          nodeSignature1 = null,
-          nodeSignature2 = null,
-          bitcoinSignature1 = null,
-          bitcoinSignature2 = null,
-          features = null,
-          chainHash = null,
-          bitcoinKey1 = null,
-          bitcoinKey2 = null)
-        sender ! TransportHandler.ReadAck(c)
-        // On Android, we don't validate announcements for now, it means that neither awaiting nor stashed announcements are used
-        db.addChannel(c1, ByteVector32.Zeroes, Satoshi(0))
-        stay using d.copy(
-          channels = d.channels + (c1.shortChannelId -> PublicChannel(c1, ByteVector32.Zeroes, Satoshi(0), None, None)),
-          privateChannels = d.privateChannels - c1.shortChannelId // we remove fake announcements that we may have made before)
-        )
-      }
-
-    case Event(n: NodeAnnouncement, d: Data) =>
-      // it was sent by us, routing messages that are sent by our peers are now wrapped in a PeerRoutingMessage
-      stay // we just ignore node_announcements on Android
-
-    case Event(PeerRoutingMessage(_, _, n: NodeAnnouncement), d: Data) =>
-      sender ! TransportHandler.ReadAck(n)
-      stay // we just ignore node_announcements on Android
-
-    case Event(PeerRoutingMessage(transport, remoteNodeId, routingMessage@QueryChannelRange(chainHash, firstBlockNum, numberOfBlocks, extendedQueryFlags_opt)), d) =>
-      sender ! TransportHandler.ReadAck(routingMessage)
-      // On Android we ignore queries
-      stay
-=======
     case Event(PeerRoutingMessage(peerConnection, remoteNodeId, c: ChannelAnnouncement), d) =>
       stay using Validation.handleChannelAnnouncement(d, nodeParams.db.network, watcher, RemoteGossip(peerConnection, remoteNodeId), c)
 
@@ -516,7 +170,6 @@
 
     case Event(u: ChannelUpdate, d: Data) =>
       stay using Validation.handleChannelUpdate(d, nodeParams.db.network, nodeParams.routerConf, Set(LocalGossip), u)
->>>>>>> 5fe6f675
 
     case Event(PeerRoutingMessage(peerConnection, remoteNodeId, u: ChannelUpdate), d) =>
       stay using Validation.handleChannelUpdate(d, nodeParams.db.network, nodeParams.routerConf, Set(RemoteGossip(peerConnection, remoteNodeId)), u)
@@ -524,18 +177,11 @@
     case Event(lcu: LocalChannelUpdate, d: Data) =>
       stay using Validation.handleLocalChannelUpdate(d, nodeParams.db.network, nodeParams.routerConf, nodeParams.nodeId, watcher, lcu)
 
-<<<<<<< HEAD
-    case Event(PeerRoutingMessage(transport, remoteNodeId, routingMessage@QueryShortChannelIds(chainHash, shortChannelIds, _)), d) =>
-      sender ! TransportHandler.ReadAck(routingMessage)
-      // On Android we ignore queries
-      stay
-=======
     case Event(lcd: LocalChannelDown, d: Data) =>
       stay using Validation.handleLocalChannelDown(d, nodeParams.nodeId, lcd)
 
     case Event(s: SendChannelQuery, d) =>
       stay using Sync.handleSendChannelQuery(d, s)
->>>>>>> 5fe6f675
 
     case Event(PeerRoutingMessage(peerConnection, remoteNodeId, q: QueryChannelRange), d) =>
       Sync.handleQueryChannelRange(d.channels, nodeParams.routerConf, RemoteGossip(peerConnection, remoteNodeId), q)
@@ -548,137 +194,12 @@
       Sync.handleQueryShortChannelIds(d.nodes, d.channels, nodeParams.routerConf, RemoteGossip(peerConnection, remoteNodeId), q)
       stay
 
-<<<<<<< HEAD
-  def handle(n: NodeAnnouncement, origin: GossipOrigin, d: Data): Data =
-    if (d.stash.nodes.contains(n)) {
-      log.debug("ignoring {} (already stashed)", n)
-      val origins = d.stash.nodes(n) + origin
-      d.copy(stash = d.stash.copy(nodes = d.stash.nodes + (n -> origins)))
-    } else if (d.nodes.contains(n.nodeId) && d.nodes(n.nodeId).timestamp >= n.timestamp) {
-      log.debug("ignoring {} (duplicate)", n)
-      d
-    } else if (!Announcements.checkSig(n)) {
-      log.warning("bad signature for {}", n)
-      origin match {
-        case RemoteGossip(peer) => peer ! InvalidSignature(n)
-        case LocalGossip =>
-      }
-      d
-    } else if (d.nodes.contains(n.nodeId)) {
-      log.debug("updated node nodeId={}", n.nodeId)
-      context.system.eventStream.publish(NodeUpdated(n))
-      db.updateNode(n)
-      d.copy(nodes = d.nodes + (n.nodeId -> n))
-    } else if (d.channels.values.exists(c => isRelatedTo(c.ann, n.nodeId))) {
-      log.debug("added node nodeId={}", n.nodeId)
-      context.system.eventStream.publish(NodesDiscovered(n :: Nil))
-      db.addNode(n)
-      d.copy(nodes = d.nodes + (n.nodeId -> n))
-    } else if (d.awaiting.keys.exists(c => isRelatedTo(c, n.nodeId))) {
-      log.debug("stashing {}", n)
-      d.copy(stash = d.stash.copy(nodes = d.stash.nodes + (n -> Set(origin))))
-    } else {
-      log.debug("ignoring {} (no related channel found)", n)
-      // there may be a record if we have just restarted
-      db.removeNode(n.nodeId)
-      d
-    }
-
-  def handle(uOriginal: ChannelUpdate, origin: GossipOrigin, d: Data, remoteNodeId_opt: Option[PublicKey] = None, transport_opt: Option[ActorRef] = None): Data = {
-    // On Android, after checking the sig we remove as much data as possible to reduce RAM consumption
-    require(uOriginal.chainHash == nodeParams.chainHash, s"invalid chainhash for $uOriginal, we're on ${nodeParams.chainHash}")
-    // instead of keeping a copy of chainhash in each channel_update we now have a reference to then same object
-    val u = uOriginal.copy(signature = null, chainHash = nodeParams.chainHash)
-    if (d.channels.contains(u.shortChannelId)) {
-      // related channel is already known (note: this means no related channel_update is in the stash)
-      val publicChannel = true
-      val pc = d.channels(u.shortChannelId)
-      val desc = getDesc(u, pc.ann)
-      if (isStale(u)) {
-        log.debug("ignoring {} (stale)", u)
-        d
-      } else if (pc.getChannelUpdateSameSideAs(u).exists(_.timestamp >= u.timestamp)) {
-        log.debug("ignoring {} (duplicate)", u)
-        d
-      } else if (!Announcements.checkSig(uOriginal, pc.getNodeIdSameSideAs(u))) {
-        log.warning("bad signature for announcement shortChannelId={} {}", u.shortChannelId, u)
-        origin match {
-          case RemoteGossip(peer) => peer ! InvalidSignature(u)
-          case LocalGossip =>
-        }
-        d
-      } else if (pc.getChannelUpdateSameSideAs(u).isDefined) {
-        log.debug("updated channel_update for shortChannelId={} public={} flags={} {}", u.shortChannelId, publicChannel, u.channelFlags, u)
-        context.system.eventStream.publish(ChannelUpdatesReceived(u :: Nil))
-        db.updateChannel(u)
-        // update the graph
-        val graph1 = Announcements.isEnabled(u.channelFlags) match {
-          case true => d.graph.removeEdge(desc).addEdge(desc, u)
-          case false => d.graph.removeEdge(desc) // if the channel is now disabled, we remove it from the graph
-        }
-        d.copy(channels = d.channels + (u.shortChannelId -> pc.updateChannelUpdateSameSideAs(u)), graph = graph1)
-      } else {
-        log.debug("added channel_update for shortChannelId={} public={} flags={} {}", u.shortChannelId, publicChannel, u.channelFlags, u)
-        context.system.eventStream.publish(ChannelUpdatesReceived(u :: Nil))
-        db.updateChannel(u)
-        // we also need to update the graph
-        val graph1 = d.graph.addEdge(desc, u)
-        d.copy(channels = d.channels + (u.shortChannelId -> pc.updateChannelUpdateSameSideAs(u)), privateChannels = d.privateChannels - u.shortChannelId, graph = graph1)
-      }
-    } else if (d.awaiting.keys.exists(c => c.shortChannelId == u.shortChannelId)) {
-      // channel is currently being validated
-      if (d.stash.updates.contains(u)) {
-        log.debug("ignoring {} (already stashed)", u)
-        val origins = d.stash.updates(u) + origin
-        d.copy(stash = d.stash.copy(updates = d.stash.updates + (u -> origins)))
-      } else {
-        log.debug("stashing {}", u)
-        d.copy(stash = d.stash.copy(updates = d.stash.updates + (u -> Set(origin))))
-      }
-    } else if (d.privateChannels.contains(u.shortChannelId)) {
-      val publicChannel = false
-      val pc = d.privateChannels(u.shortChannelId)
-      val desc = if (Announcements.isNode1(u.channelFlags)) ChannelDesc(u.shortChannelId, pc.nodeId1, pc.nodeId2) else ChannelDesc(u.shortChannelId, pc.nodeId2, pc.nodeId1)
-      if (isStale(u)) {
-        log.debug("ignoring {} (stale)", u)
-        d
-      } else if (pc.getChannelUpdateSameSideAs(u).exists(_.timestamp >= u.timestamp)) {
-        log.debug("ignoring {} (already know same or newer)", u)
-        d
-      } else if (!Announcements.checkSig(u, desc.a)) {
-        log.warning("bad signature for announcement shortChannelId={} {}", u.shortChannelId, u)
-        origin match {
-          case RemoteGossip(peer) => peer ! InvalidSignature(u)
-          case LocalGossip =>
-        }
-        d
-      } else if (pc.getChannelUpdateSameSideAs(u).isDefined) {
-        log.debug("updated channel_update for shortChannelId={} public={} flags={} {}", u.shortChannelId, publicChannel, u.channelFlags, u)
-        context.system.eventStream.publish(ChannelUpdatesReceived(u :: Nil))
-        // we also need to update the graph
-        val graph1 = d.graph.removeEdge(desc).addEdge(desc, u)
-        d.copy(privateChannels = d.privateChannels + (u.shortChannelId -> pc.updateChannelUpdateSameSideAs(u)), graph = graph1)
-      } else {
-        log.debug("added channel_update for shortChannelId={} public={} flags={} {}", u.shortChannelId, publicChannel, u.channelFlags, u)
-        context.system.eventStream.publish(ChannelUpdatesReceived(u :: Nil))
-        // we also need to update the graph
-        val graph1 = d.graph.addEdge(desc, u)
-        d.copy(privateChannels = d.privateChannels + (u.shortChannelId -> pc.updateChannelUpdateSameSideAs(u)), graph = graph1)
-      }
-    } else {
-      // On android we don't track pruned channels in our db
-      log.debug("ignoring announcement {} (unknown channel)", u)
-      d
-    }
-  }
-=======
     case Event(PeerRoutingMessage(peerConnection, remoteNodeId, r: ReplyShortChannelIdsEnd), d) =>
       stay using Sync.handleReplyShortChannelIdsEnd(d, RemoteGossip(peerConnection, remoteNodeId), r)
 
   }
 
   initialize()
->>>>>>> 5fe6f675
 
   override def mdc(currentMessage: Any): MDC = {
     val category_opt = LogCategory(currentMessage)
