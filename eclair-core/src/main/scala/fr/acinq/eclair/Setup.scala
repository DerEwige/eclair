--- conflicted
+++ resolved
@@ -65,19 +65,9 @@
   logger.info(s"nodeid=${nodeParams.nodeId} alias=${nodeParams.alias}")
   logger.info(s"using chain=$chain chainHash=${nodeParams.chainHash}")
 
-<<<<<<< HEAD
-  implicit val timeout = Timeout(30 seconds)
-  implicit val formats = org.json4s.DefaultFormats
-=======
-  logger.info(s"initializing secure random generator")
-  // this will force the secure random instance to initialize itself right now, making sure it doesn't hang later (see comment in package.scala)
-  secureRandom.nextInt()
-
->>>>>>> fa1b2e4c
   implicit val ec = ExecutionContext.Implicits.global
   implicit val sttpBackend = OkHttpFutureBackend()
 
-<<<<<<< HEAD
   def bootstrap: Future[Kit] =
     for {
       _ <- Future.successful(true)
@@ -97,73 +87,6 @@
           Electrum(electrumClient)
         case _ => ???
       }
-=======
-  val bitcoin = nodeParams.watcherType match {
-    case BITCOIND =>
-      val bitcoinClient = new BasicBitcoinJsonRPCClient(
-        user = config.getString("bitcoind.rpcuser"),
-        password = config.getString("bitcoind.rpcpassword"),
-        host = config.getString("bitcoind.host"),
-        port = config.getInt("bitcoind.rpcport"))
-      implicit val timeout = Timeout(30 seconds)
-      implicit val formats = org.json4s.DefaultFormats
-      val future = for {
-        json <- bitcoinClient.invoke("getblockchaininfo").recover { case _ => throw BitcoinRPCConnectionException }
-        // Make sure wallet support is enabled in bitcoind.
-        _ <- bitcoinClient.invoke("getbalance").recover { case _ => throw BitcoinWalletDisabledException }
-        progress = (json \ "verificationprogress").extract[Double]
-        blocks = (json \ "blocks").extract[Long]
-        headers = (json \ "headers").extract[Long]
-        chainHash <- bitcoinClient.invoke("getblockhash", 0).map(_.extract[String]).map(BinaryData(_)).map(x => BinaryData(x.reverse))
-        bitcoinVersion <- bitcoinClient.invoke("getnetworkinfo").map(json => (json \ "version")).map(_.extract[Int])
-        unspentAddresses <- bitcoinClient.invoke("listunspent").collect { case JArray(values) =>
-          values
-            .filter(value => (value \ "spendable").extract[Boolean])
-            .map(value => (value \ "address").extract[String])
-        }
-      } yield (progress, chainHash, bitcoinVersion, unspentAddresses, blocks, headers)
-      // blocking sanity checks
-      val (progress, chainHash, bitcoinVersion, unspentAddresses, blocks, headers) = await(future, 30 seconds, "bicoind did not respond after 30 seconds")
-      assert(bitcoinVersion >= 160300, "Eclair requires Bitcoin Core 0.16.3 or higher")
-      assert(chainHash == nodeParams.chainHash, s"chainHash mismatch (conf=${nodeParams.chainHash} != bitcoind=$chainHash)")
-      if (chainHash != Block.RegtestGenesisBlock.hash) {
-        assert(unspentAddresses.forall(address => !isPay2PubkeyHash(address)), "Make sure that all your UTXOS are segwit UTXOS and not p2pkh (check out our README for more details)")
-      }
-      assert(progress > 0.999, s"bitcoind should be synchronized (progress=$progress")
-      assert(headers - blocks <= 1, s"bitcoind should be synchronized (headers=$headers blocks=$blocks")
-      // TODO: add a check on bitcoin version?
-
-      Bitcoind(bitcoinClient)
-    case ELECTRUM =>
-      logger.warn("EXPERIMENTAL ELECTRUM MODE ENABLED!!!")
-      val addresses = config.hasPath("eclair.electrum") match {
-        case true =>
-          val host = config.getString("eclair.electrum.host")
-          val port = config.getInt("eclair.electrum.port")
-          val address = InetSocketAddress.createUnresolved(host, port)
-          logger.info(s"override electrum default with server=$address")
-          Set(address)
-        case false =>
-          val addressesFile = nodeParams.chainHash match {
-            case Block.RegtestGenesisBlock.hash => "/electrum/servers_regtest.json"
-            case Block.TestnetGenesisBlock.hash => "/electrum/servers_testnet.json"
-            case Block.LivenetGenesisBlock.hash => "/electrum/servers_mainnet.json"
-          }
-          val stream = classOf[Setup].getResourceAsStream(addressesFile)
-          ElectrumClientPool.readServerAddresses(stream)
-      }
-      val electrumClient = system.actorOf(SimpleSupervisor.props(Props(new ElectrumClientPool(addresses)), "electrum-client", SupervisorStrategy.Resume))
-      Electrum(electrumClient)
-  }
-
-  def bootstrap: Future[Kit] = {
-    for {
-      _ <- Future.successful(true)
-      feeratesRetrieved = Promise[Boolean]()
-      zmqBlockConnected = Promise[Boolean]()
-      zmqTxConnected = Promise[Boolean]()
-      tcpBound = Promise[Unit]()
->>>>>>> fa1b2e4c
 
       defaultFeerates = FeeratesPerKB(
         block_1 = config.getLong("default-feerates.delay-blocks.1"),
@@ -190,17 +113,7 @@
       _ <- feeratesRetrieved.future
 
       watcher = bitcoin match {
-<<<<<<< HEAD
         case Electrum(electrumClient) =>
-=======
-        case Bitcoind(bitcoinClient) =>
-          system.actorOf(SimpleSupervisor.props(Props(new ZMQActor(config.getString("bitcoind.zmqblock"), Some(zmqBlockConnected))), "zmqblock", SupervisorStrategy.Restart))
-          system.actorOf(SimpleSupervisor.props(Props(new ZMQActor(config.getString("bitcoind.zmqtx"), Some(zmqTxConnected))), "zmqtx", SupervisorStrategy.Restart))
-          system.actorOf(SimpleSupervisor.props(ZmqWatcher.props(new ExtendedBitcoinClient(new BatchingBitcoinJsonRPCClient(bitcoinClient))), "watcher", SupervisorStrategy.Resume))
-        case Electrum(electrumClient) =>
-          zmqBlockConnected.success(true)
-          zmqTxConnected.success(true)
->>>>>>> fa1b2e4c
           system.actorOf(SimpleSupervisor.props(Props(new ElectrumWatcher(electrumClient)), "watcher", SupervisorStrategy.Resume))
         case _ => ???
       }
@@ -239,48 +152,6 @@
         switchboard = switchboard,
         paymentInitiator = paymentInitiator,
         wallet = wallet)
-<<<<<<< HEAD
-=======
-
-      zmqBlockTimeout = after(5 seconds, using = system.scheduler)(Future.failed(BitcoinZMQConnectionTimeoutException))
-      zmqTxTimeout = after(5 seconds, using = system.scheduler)(Future.failed(BitcoinZMQConnectionTimeoutException))
-      tcpTimeout = after(5 seconds, using = system.scheduler)(Future.failed(TCPBindException(config.getInt("server.port"))))
-
-      _ <- Future.firstCompletedOf(zmqBlockConnected.future :: zmqBlockTimeout :: Nil)
-      _ <- Future.firstCompletedOf(zmqTxConnected.future :: zmqTxTimeout :: Nil)
-      _ <- Future.firstCompletedOf(tcpBound.future :: tcpTimeout :: Nil)
-      _ <- if (config.getBoolean("api.enabled")) {
-        logger.info(s"json-rpc api enabled on port=${config.getInt("api.port")}")
-        implicit val materializer = ActorMaterializer()
-        val api = new Service {
-
-          override def scheduler = system.scheduler
-
-          override val password = {
-            val p = config.getString("api.password")
-            if (p.isEmpty) throw EmptyAPIPasswordException else p
-          }
-
-          override def getInfoResponse: Future[GetInfoResponse] = Future.successful(
-            GetInfoResponse(nodeId = nodeParams.nodeId,
-              alias = nodeParams.alias,
-              port = config.getInt("server.port"),
-              chainHash = nodeParams.chainHash,
-              blockHeight = Globals.blockCount.intValue()))
-
-          override def appKit: Kit = kit
-
-          override val socketHandler = makeSocketHandler(system)(materializer)
-        }
-        val httpBound = Http().bindAndHandle(api.route, config.getString("api.binding-ip"), config.getInt("api.port")).recover {
-          case _: BindFailedException => throw TCPBindException(config.getInt("api.port"))
-        }
-        val httpTimeout = after(5 seconds, using = system.scheduler)(Future.failed(TCPBindException(config.getInt("api.port"))))
-        Future.firstCompletedOf(httpBound :: httpTimeout :: Nil)
-      } else {
-        Future.successful(logger.info("json-rpc api is disabled"))
-      }
->>>>>>> fa1b2e4c
     } yield kit
 
 }
