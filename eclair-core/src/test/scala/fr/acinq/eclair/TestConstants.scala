package fr.acinq.eclair

import java.net.InetSocketAddress
import java.sql.DriverManager

import fr.acinq.bitcoin.Crypto.PrivateKey
import fr.acinq.bitcoin.{BinaryData, Block, DeterministicWallet, Script}
import fr.acinq.eclair.NodeParams.BITCOIND
import fr.acinq.eclair.db.sqlite.{SqliteChannelsDb, SqliteNetworkDb, SqlitePeersDb, SqlitePreimagesDb}
import fr.acinq.eclair.io.Peer

import scala.concurrent.duration._

/**
  * Created by PM on 26/04/2016.
  */
object TestConstants {
  val fundingSatoshis = 1000000L
  val pushMsat = 200000000L
  val feeratePerKw = 10000L

  object Alice {
    val seed = BinaryData("01" * 32)
    val master = DeterministicWallet.generate(seed)
    val extendedPrivateKey = DeterministicWallet.derivePrivateKey(master, DeterministicWallet.hardened(46) :: DeterministicWallet.hardened(0) :: Nil)

    def sqlite = DriverManager.getConnection("jdbc:sqlite::memory:")

    def nodeParams = NodeParams(
      extendedPrivateKey = extendedPrivateKey,
      privateKey = extendedPrivateKey.privateKey,
      alias = "alice",
      color = (1: Byte, 2: Byte, 3: Byte),
      publicAddresses = new InetSocketAddress("localhost", 9731) :: Nil,
      globalFeatures = "",
      localFeatures = "00",
      dustLimitSatoshis = 500,
      maxHtlcValueInFlightMsat = UInt64(150000000),
      maxAcceptedHtlcs = 100,
      expiryDeltaBlocks = 144,
      htlcMinimumMsat = 0,
      minDepthBlocks = 3,
      delayBlocks = 144,
      smartfeeNBlocks = 3,
      feeBaseMsat = 546000,
      feeProportionalMillionth = 10,
      reserveToFundingRatio = 0.01, // note: not used (overriden below)
      maxReserveToFundingRatio = 0.05,
      channelsDb = new SqliteChannelsDb(sqlite),
      peersDb = new SqlitePeersDb(sqlite),
      networkDb = new SqliteNetworkDb(sqlite),
      preimagesDb = new SqlitePreimagesDb(sqlite),
      routerBroadcastInterval = 60 seconds,
      routerValidateInterval = 2 seconds,
      pingInterval = 30 seconds,
      maxFeerateMismatch = 1.5,
      updateFeeMinDiffRatio = 0.1,
      autoReconnect = false,
      chainHash = Block.RegtestGenesisBlock.hash,
      channelFlags = 1,
      channelExcludeDuration = 5 seconds,
      watcherType = BITCOIND)
<<<<<<< HEAD
=======

>>>>>>> 4a4640bc
    def id = nodeParams.privateKey.publicKey

    def channelParams = Peer.makeChannelParams(
      nodeParams = nodeParams,
      defaultFinalScriptPubKey = Script.write(Script.pay2wpkh(PrivateKey(Array.fill[Byte](32)(4), compressed = true).publicKey)),
      isFunder = true,
      fundingSatoshis).copy(
      channelReserveSatoshis = 10000 // Bob will need to keep that much satoshis as direct payment
    )
  }

  object Bob {
    val seed = BinaryData("02" * 32)
    val master = DeterministicWallet.generate(seed)
    val extendedPrivateKey = DeterministicWallet.derivePrivateKey(master, DeterministicWallet.hardened(46) :: DeterministicWallet.hardened(0) :: Nil)

    def sqlite = DriverManager.getConnection("jdbc:sqlite::memory:")

    def nodeParams = NodeParams(
      extendedPrivateKey = extendedPrivateKey,
      privateKey = extendedPrivateKey.privateKey,
      alias = "bob",
      color = (4: Byte, 5: Byte, 6: Byte),
      publicAddresses = new InetSocketAddress("localhost", 9732) :: Nil,
      globalFeatures = "",
      localFeatures = "00", // no announcement
      dustLimitSatoshis = 1000,
      maxHtlcValueInFlightMsat = UInt64.MaxValue, // Bob has no limit on the combined max value of in-flight htlcs
      maxAcceptedHtlcs = 30,
      expiryDeltaBlocks = 144,
      htlcMinimumMsat = 1000,
      minDepthBlocks = 3,
      delayBlocks = 144,
      smartfeeNBlocks = 3,
      feeBaseMsat = 546000,
      feeProportionalMillionth = 10,
      reserveToFundingRatio = 0.01, // note: not used (overriden below)
      maxReserveToFundingRatio = 0.05,
      channelsDb = new SqliteChannelsDb(sqlite),
      peersDb = new SqlitePeersDb(sqlite),
      networkDb = new SqliteNetworkDb(sqlite),
      preimagesDb = new SqlitePreimagesDb(sqlite),
      routerBroadcastInterval = 60 seconds,
      routerValidateInterval = 2 seconds,
      pingInterval = 30 seconds,
      maxFeerateMismatch = 1.0,
      updateFeeMinDiffRatio = 0.1,
      autoReconnect = false,
      chainHash = Block.RegtestGenesisBlock.hash,
      channelFlags = 1,
      channelExcludeDuration = 5 seconds,
      watcherType = BITCOIND)
<<<<<<< HEAD
=======

>>>>>>> 4a4640bc
    def id = nodeParams.privateKey.publicKey

    def channelParams = Peer.makeChannelParams(
      nodeParams = nodeParams,
      defaultFinalScriptPubKey = Script.write(Script.pay2wpkh(PrivateKey(Array.fill[Byte](32)(5), compressed = true).publicKey)),
      isFunder = false,
      fundingSatoshis).copy(
      channelReserveSatoshis = 20000 // Alice will need to keep that much satoshis as direct payment
    )
  }

}<|MERGE_RESOLUTION|>--- conflicted
+++ resolved
@@ -60,10 +60,7 @@
       channelFlags = 1,
       channelExcludeDuration = 5 seconds,
       watcherType = BITCOIND)
-<<<<<<< HEAD
-=======
 
->>>>>>> 4a4640bc
     def id = nodeParams.privateKey.publicKey
 
     def channelParams = Peer.makeChannelParams(
@@ -116,10 +113,7 @@
       channelFlags = 1,
       channelExcludeDuration = 5 seconds,
       watcherType = BITCOIND)
-<<<<<<< HEAD
-=======
 
->>>>>>> 4a4640bc
     def id = nodeParams.privateKey.publicKey
 
     def channelParams = Peer.makeChannelParams(
