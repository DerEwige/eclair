/*
 * Copyright 2018 ACINQ SAS
 *
 * Licensed under the Apache License, Version 2.0 (the "License");
 * you may not use this file except in compliance with the License.
 * You may obtain a copy of the License at
 *
 *     http://www.apache.org/licenses/LICENSE-2.0
 *
 * Unless required by applicable law or agreed to in writing, software
 * distributed under the License is distributed on an "AS IS" BASIS,
 * WITHOUT WARRANTIES OR CONDITIONS OF ANY KIND, either express or implied.
 * See the License for the specific language governing permissions and
 * limitations under the License.
 */

package fr.acinq.eclair.blockchain.bitcoind

import java.io.File
import java.nio.file.{Files, StandardCopyOption}
import java.util.UUID

import akka.actor.{Actor, ActorRef, ActorSystem, Props}
import akka.pattern.pipe
import akka.testkit.{TestKitBase, TestProbe}
import com.softwaremill.sttp.okhttp.OkHttpFutureBackend
import com.softwaremill.sttp.okhttp.OkHttpFutureBackend
import fr.acinq.eclair.TestUtils
import fr.acinq.eclair.blockchain.bitcoind.rpc.{BasicBitcoinJsonRPCClient, BitcoinJsonRPCClient}
import fr.acinq.eclair.integration.IntegrationSpec
import grizzled.slf4j.Logging
import org.json4s.JsonAST.{JInt, JValue}

import scala.concurrent.ExecutionContext.Implicits.global
import scala.concurrent.duration._

trait BitcoindService extends Logging {
  self: TestKitBase =>

  implicit val system: ActorSystem
  implicit val sttpBackend  = OkHttpFutureBackend()

  import scala.sys.process._

  val INTEGRATION_TMP_DIR = new File(TestUtils.BUILD_DIRECTORY, s"integration-${UUID.randomUUID()}")
  logger.info(s"using tmp dir: $INTEGRATION_TMP_DIR")

<<<<<<< HEAD
  val PATH_BITCOIND = new File(System.getProperty("buildDirectory"), "bitcoin-0.17.1/bin/bitcoind")
=======
  val PATH_BITCOIND = new File(TestUtils.BUILD_DIRECTORY, "bitcoin-0.16.3/bin/bitcoind")
>>>>>>> efa42f59
  val PATH_BITCOIND_DATADIR = new File(INTEGRATION_TMP_DIR, "datadir-bitcoin")

  var bitcoind: Process = null
  var bitcoinrpcclient: BitcoinJsonRPCClient = null
  var bitcoincli: ActorRef = null
  var bitcoinVersion: Int = _

  case class BitcoinReq(method: String, params: Any*)

  def startBitcoind(): Unit = {
    Files.createDirectories(PATH_BITCOIND_DATADIR.toPath)
    if (!Files.exists(new File(PATH_BITCOIND_DATADIR.toString, "bitcoin.conf").toPath)) {
      Files.copy(classOf[IntegrationSpec].getResourceAsStream("/integration/bitcoin.conf"), new File(PATH_BITCOIND_DATADIR.toString, "bitcoin.conf").toPath, StandardCopyOption.REPLACE_EXISTING)
    }

    bitcoind = s"$PATH_BITCOIND -datadir=$PATH_BITCOIND_DATADIR".run()
    bitcoinrpcclient = new BasicBitcoinJsonRPCClient(user = "foo", password = "bar", host = "localhost", port = 28332)
    bitcoincli = system.actorOf(Props(new Actor {
      override def receive: Receive = {
        case BitcoinReq(method) => bitcoinrpcclient.invoke(method) pipeTo sender
        case BitcoinReq(method, params) => bitcoinrpcclient.invoke(method, params) pipeTo sender
        case BitcoinReq(method, param1, param2) => bitcoinrpcclient.invoke(method, param1, param2) pipeTo sender
      }
    }))
  }

  def stopBitcoind(): Unit = {
    // gracefully stopping bitcoin will make it store its state cleanly to disk, which is good for later debugging
    val sender = TestProbe()
    sender.send(bitcoincli, BitcoinReq("stop"))
    sender.expectMsgType[JValue]
    bitcoind.exitValue()
  }

  def waitForBitcoindReady(): Unit = {
    val sender = TestProbe()
    logger.info(s"waiting for bitcoind to initialize...")
    awaitCond({
      sender.send(bitcoincli, BitcoinReq("getnetworkinfo"))
      sender.receiveOne(5 second) match {
        case info: JValue =>
          val JInt(version) = info \ "version"
          bitcoinVersion = version.intValue()
          true
        case _ => false
      }
    }, max = 30 seconds, interval = 500 millis)
    logger.info(s"generating initial blocks...")
    sender.send(bitcoincli, BitcoinReq("generate", 500))
    sender.expectMsgType[JValue](30 seconds)
  }

}<|MERGE_RESOLUTION|>--- conflicted
+++ resolved
@@ -29,7 +29,7 @@
 import fr.acinq.eclair.blockchain.bitcoind.rpc.{BasicBitcoinJsonRPCClient, BitcoinJsonRPCClient}
 import fr.acinq.eclair.integration.IntegrationSpec
 import grizzled.slf4j.Logging
-import org.json4s.JsonAST.{JInt, JValue}
+import org.json4s.JsonAST.JValue
 
 import scala.concurrent.ExecutionContext.Implicits.global
 import scala.concurrent.duration._
@@ -45,17 +45,12 @@
   val INTEGRATION_TMP_DIR = new File(TestUtils.BUILD_DIRECTORY, s"integration-${UUID.randomUUID()}")
   logger.info(s"using tmp dir: $INTEGRATION_TMP_DIR")
 
-<<<<<<< HEAD
-  val PATH_BITCOIND = new File(System.getProperty("buildDirectory"), "bitcoin-0.17.1/bin/bitcoind")
-=======
-  val PATH_BITCOIND = new File(TestUtils.BUILD_DIRECTORY, "bitcoin-0.16.3/bin/bitcoind")
->>>>>>> efa42f59
+  val PATH_BITCOIND = new File(TestUtils.BUILD_DIRECTORY, "bitcoin-0.17.1/bin/bitcoind")
   val PATH_BITCOIND_DATADIR = new File(INTEGRATION_TMP_DIR, "datadir-bitcoin")
 
   var bitcoind: Process = null
   var bitcoinrpcclient: BitcoinJsonRPCClient = null
   var bitcoincli: ActorRef = null
-  var bitcoinVersion: Int = _
 
   case class BitcoinReq(method: String, params: Any*)
 
@@ -89,13 +84,7 @@
     logger.info(s"waiting for bitcoind to initialize...")
     awaitCond({
       sender.send(bitcoincli, BitcoinReq("getnetworkinfo"))
-      sender.receiveOne(5 second) match {
-        case info: JValue =>
-          val JInt(version) = info \ "version"
-          bitcoinVersion = version.intValue()
-          true
-        case _ => false
-      }
+      sender.receiveOne(5 second).isInstanceOf[JValue]
     }, max = 30 seconds, interval = 500 millis)
     logger.info(s"generating initial blocks...")
     sender.send(bitcoincli, BitcoinReq("generate", 500))
